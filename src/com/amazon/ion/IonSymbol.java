/*
 * Copyright 2007-2016 Amazon.com, Inc. or its affiliates. All Rights Reserved.
 *
 * Licensed under the Apache License, Version 2.0 (the "License").
 * You may not use this file except in compliance with the License.
 * A copy of the License is located at:
 *
 *     http://aws.amazon.com/apache2.0/
 *
 * or in the "license" file accompanying this file. This file is distributed on an "AS IS" BASIS,
 * WITHOUT WARRANTIES OR CONDITIONS OF ANY KIND, either express or implied. See the License for the specific
 * language governing permissions and limitations under the License.
 */

package com.amazon.ion;

/**
 * An Ion <code>symbol</code> value.
 * <p>
 * <b>WARNING:</b> This interface should not be implemented or extended by
 * code outside of this library.
 */
public interface IonSymbol
    extends IonText
{
    /**
     * Gets the text content of this symbol.
     *
     * @return the text of the symbol, or <code>null</code> if this is
     * <code>null.symbol</code>.
     *
     * @throws UnknownSymbolException if this symbol has unknown text.
     */
    public String stringValue()
        throws UnknownSymbolException;

<<<<<<< HEAD

    /**
     * Gets the integer symbol id used in the binary encoding of this symbol.
     *
     * @return an integer greater than zero, if this value has an associated
     * symbol table.  Otherwise, return {@link SymbolTable#UNKNOWN_SYMBOL_ID}.
     *
     * @throws NullValueException if this is <code>null.symbol</code>.
     *
     * @deprecated Use {@link #symbolValue()} instead.
     */
    @Deprecated
    public int getSymbolId()
        throws NullValueException;


=======
>>>>>>> 60f88ba8
    /**
     * Returns this value as a symbol token (text + ID).
     *
     * @return null if {@link #isNullValue()}
     *
     */
    public SymbolToken symbolValue();


    /**
     * Changes the value of this element.
     *
     * @param value the new value of this symbol;
     * may be <code>null</code> to make this <code>null.symbol</code>.
     *
     * @throws EmptySymbolException if <code>value</code> is the empty string.
     */
    public void setValue(String value)
        throws EmptySymbolException;


    public IonSymbol clone()
        throws UnknownSymbolException;
}<|MERGE_RESOLUTION|>--- conflicted
+++ resolved
@@ -34,25 +34,7 @@
     public String stringValue()
         throws UnknownSymbolException;
 
-<<<<<<< HEAD
 
-    /**
-     * Gets the integer symbol id used in the binary encoding of this symbol.
-     *
-     * @return an integer greater than zero, if this value has an associated
-     * symbol table.  Otherwise, return {@link SymbolTable#UNKNOWN_SYMBOL_ID}.
-     *
-     * @throws NullValueException if this is <code>null.symbol</code>.
-     *
-     * @deprecated Use {@link #symbolValue()} instead.
-     */
-    @Deprecated
-    public int getSymbolId()
-        throws NullValueException;
-
-
-=======
->>>>>>> 60f88ba8
     /**
      * Returns this value as a symbol token (text + ID).
      *
