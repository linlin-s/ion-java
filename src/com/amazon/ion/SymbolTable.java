--- conflicted
+++ resolved
@@ -210,25 +210,6 @@
 
 
     /**
-<<<<<<< HEAD
-     * Adds a new symbol to this table using a specific id.  An exception is
-     * thrown if the given name is already defined with a different id.
-     *
-     * @param name must be non-empty.
-     * @param id must be greater than zero.
-     *
-     * @throws IonException if {@link #isReadOnly()}
-     * and the requested symbol is not already defined.
-     *
-     * @deprecated Use {@link #addSymbol(String)}.
-     */
-    @Deprecated
-    public void defineSymbol(String name, int id);
-
-
-    /**
-=======
->>>>>>> f9162717
      * Creates an iterator that will return all non-imported symbol names, in
      * order of their symbol IDs. The iterator will return {@code null} where
      * there is an undefined sid.
