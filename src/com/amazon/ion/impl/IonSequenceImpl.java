// Copyright (c) 2007-2009 Amazon.com, Inc. All rights reserved.

package com.amazon.ion.impl;

import com.amazon.ion.ContainedValueException;
import com.amazon.ion.IonDatagram;
import com.amazon.ion.IonException;
import com.amazon.ion.IonSequence;
import com.amazon.ion.IonValue;
import com.amazon.ion.ValueFactory;
import java.io.IOException;
import java.lang.reflect.Array;
import java.util.ArrayList;
import java.util.Collection;
import java.util.IdentityHashMap;
import java.util.Iterator;
import java.util.List;


/**
 * Base class for list and sexp implementations.
 */
public abstract class IonSequenceImpl
    extends IonContainerImpl
    implements IonSequence
{
    /**
     * A zero-length array.
     */
    protected static final IonValue[] EMPTY_VALUE_ARRAY = IonValue.EMPTY_ARRAY;
    // TODO inline and remove this

    /**
     * Constructs a sequence backed by a binary buffer.
     *
     * @param typeDesc
     */
    protected IonSequenceImpl(IonSystemImpl system, int typeDesc)
    {
        super(system, typeDesc);
        assert !_hasNativeValue;
    }

    /**
     * Constructs a sequence value <em>not</em> backed by binary.
     *
     * @param typeDesc
     * @param makeNull
     */
    protected IonSequenceImpl(IonSystemImpl system, int typeDesc, boolean makeNull)
    {
        this(system, typeDesc);
        assert _contents == null;
        assert isDirty();

        if (!makeNull)
        {
            _contents = new ArrayList<IonValue>();
        }
        _hasNativeValue = true;
    }

    /**
     * Constructs a sequence value <em>not</em> backed by binary.
     *
     * @param typeDesc
     *   the type descriptor byte.
     * @param elements
     *   the initial set of child elements.  If <code>null</code>, then the new
     *   instance will have <code>{@link #isNullValue()} == true</code>.
     *
     * @throws ContainedValueException if any value in <code>elements</code>
     * has <code>{@link IonValue#getContainer()} != null</code>.
     * @throws IllegalArgumentException
     * @throws NullPointerException
     */
    protected IonSequenceImpl(IonSystemImpl system,
                              int typeDesc,
                              Collection<? extends IonValue> elements)
        throws ContainedValueException, NullPointerException,
            IllegalArgumentException
    {
        this(system, typeDesc);
        assert _contents == null;
        assert isDirty();

        _hasNativeValue = true;

        if (elements != null)
        {
            _contents = new ArrayList<IonValue>(elements.size());
            for (Iterator i = elements.iterator(); i.hasNext();)
            {
                IonValue element = (IonValue) i.next();
                super.add(element);
            }

            // FIXME if add of a child fails, prior children have bad container
        }
    }

    //=========================================================================

    @Override
    public abstract IonSequenceImpl clone();

    /**
     * Calculate Ion Sequence hash code as seed value XORed with hash
     * codes of contents, rotating 3 at each step to make the code
     * order-dependent.
     * @param seed Seed value
     * @return hash code
     */
    protected int sequenceHashCode(int seed)
    {
        int hash_code = seed;
        if (!isNullValue())  {
            for (IonValue v : this)  {
                hash_code ^= v.hashCode();
                hash_code = hash_code << 29 | hash_code >>> 3;
            }
        }
        return hash_code;
    }

    @Override
    public boolean isNullValue()
    {
        if (_hasNativeValue || !_isPositionLoaded) {
            return (_contents == null);
        }

        int ln = this.pos_getLowNibble();
        return (ln == IonConstants.lnIsNullSequence);
    }

    @Override
    // Increasing visibility
    public boolean add(IonValue element)
        throws ContainedValueException, NullPointerException
    {
        // super.add will check for the lock
        return super.add(element);
    }

    public boolean addAll(Collection<? extends IonValue> c)
    {
        boolean changed = false;
        for (IonValue v : c)
        {
            changed = add(v) || changed;
        }
        return changed;
    }

    public boolean addAll(int index, Collection<? extends IonValue> c)
    {
        if (index < 0 || index > size())
        {
            throw new IndexOutOfBoundsException();
        }

        // TODO optimize to avoid n^2 shifting and renumbering of elements.
        boolean changed = false;
        for (IonValue v : c)
        {
            add(index++, v);
            changed = true;
        }
        return changed;
    }


    public ValueFactory add()
    {
        return new CurriedValueFactory(_system)
        {
            @Override
            void handle(IonValue newValue)
            {
                add(newValue);
            }
        };
    }


    @Override
    // Increasing visibility
    public void add(int index, IonValue element)
        throws ContainedValueException, NullPointerException
    {
        // super.add will check for the lock
        super.add(index, element);
    }

    public ValueFactory add(final int index)
    {
        return new CurriedValueFactory(_system)
        {
            @Override
            void handle(IonValue newValue)
            {
                add(index, newValue);
            }
        };
    }


    public IonValue set(int index, IonValue element)
    {
        checkForLock();
        final IonValueImpl concrete = ((IonValueImpl) element);

        // NOTE: size calls makeReady() so we don't have to
        if (index < 0 || index >= size())
        {
            throw new IndexOutOfBoundsException("" + index);
        }

        validateNewChild(element);

        assert _contents != null; // else index would be out of bounds above.

        IonValueImpl removed = (IonValueImpl) _contents.set(index, concrete);
        concrete._elementid = index;
        concrete._container = this;

        try
        {
            removed.detachFromContainer();
            // calls setDirty(), UNLESS it hits an IOException
        }
        catch (IOException e)
        {
            setDirty();
            throw new IonException(e);
        }
        return removed;
    }


    public IonValue remove(int index)
    {
        // TODO optimize
        IonValue v = get(index);
        remove(v);
        return v;
    }

    public boolean remove(Object o)
    {
        return remove((IonValue) o);
    }

    public boolean removeAll(Collection<?> c)
    {
        boolean changed = false;
        for (Object o : c)
        {
            changed = remove(o) || changed;
        }
        return changed;
    }

    public boolean retainAll(Collection<?> c)
    {
        ArrayList<IonValue> contents = userContents();
        if (contents == null || contents.isEmpty()) return false;

        // TODO this method (and probably several others) needs optimization.
        IdentityHashMap<IonValue, IonValue> keepers =
            new IdentityHashMap<IonValue, IonValue>();
        for (Object o : c)
        {
            IonValue v = (IonValue) o;
            if (this == v.getContainer()) keepers.put(v, v);
        }

        boolean changed = false;
        for (int i = contents.size() - 1; i >= 0; i--)
        {
            IonValue v = contents.get(i);
            if (! keepers.containsKey(v))
            {
                remove(v);
                changed = true;
            }
        }
        return changed;
    }


    public boolean contains(Object o)
    {
        return ((IonValue)o).getContainer() == this;
    }

    public boolean containsAll(Collection<?> c)
    {
        for (Object o : c)
        {
            if (! contains(o)) return false;
        }
        return true;
    }


    public int indexOf(Object o)
    {
        IonValueImpl v = (IonValueImpl) o;
        if (this != v.getContainer()) return -1;
        return v.getElementId();
    }

    public final int lastIndexOf(Object o)
    {
        return indexOf(o);
    }

    public List<IonValue> subList(int fromIndex, int toIndex)
    {
        // TODO JIRA ION-92
        throw new UnsupportedOperationException("JIRA issue ION-92");
    }

    public IonValue[] toArray()
    {
        ArrayList<IonValue> contents = userContents();
        if (contents == null || contents.isEmpty()) return EMPTY_VALUE_ARRAY;

        IonValue[] array = new IonValue[contents.size()];
        contents.toArray(array);
        return array;
    }

    public <T> T[] toArray(T[] a)
    {
        ArrayList<IonValue> contents = userContents();
        if (contents == null)
        {
            if (a.length != 0)
            {
                // A surprising bit of spec.
                a[0] = null;
            }
            return a;
        }
        return contents.toArray(a);
    }

    @SuppressWarnings("unchecked")
    public <T extends IonValue> T[] extract(Class<T> type)
    {
        if (isNullValue()) return null;
        T[] array = (T[]) Array.newInstance(type, size());
        toArray(array);
        clear();
        return array;
    }

    //=========================================================================

    protected ArrayList<IonValue> userContents()
    {
        makeReady();
        return _contents;
    }

    @Override
    protected int computeLowNibble(int valuelen)
        throws IOException
    {
        assert _hasNativeValue;

<<<<<<< HEAD
        if (_contents == null) { return IonConstants.lnIsNullSequence; }
=======
        if (_isNullValue())    { return IonConstants.lnIsNullSequence; }
        if (_children == null || _child_count == 0) { return IonConstants.lnIsEmptyContainer; }
>>>>>>> 37b0bb82

        int contentLength = getNakedValueLength();
        if (contentLength > IonConstants.lnIsVarLen)
        {
            return IonConstants.lnIsVarLen;
        }

        return contentLength;
    }

    @Override
    protected int writeValue(IonBinary.Writer writer,
                             int cumulativePositionDelta)
        throws IOException
    {
        assert _hasNativeValue == true || _isPositionLoaded == false;
        assert !(this instanceof IonDatagram);

        writer.write(this.pos_getTypeDescriptorByte());

        // now we write any data bytes - unless it's null
        int vlen = this.getNativeValueLength();
        if (vlen > 0)
        {
            if (vlen >= IonConstants.lnIsVarLen)
            {
                writer.writeVarUInt7Value(vlen, true);
                // Fall through...
            }

            // TODO cleanup; this is the only line different from super
            cumulativePositionDelta =
                doWriteContainerContents(writer,
                                         cumulativePositionDelta);
        }
        return cumulativePositionDelta;
    }
}<|MERGE_RESOLUTION|>--- conflicted
+++ resolved
@@ -10,7 +10,6 @@
 import com.amazon.ion.ValueFactory;
 import java.io.IOException;
 import java.lang.reflect.Array;
-import java.util.ArrayList;
 import java.util.Collection;
 import java.util.IdentityHashMap;
 import java.util.Iterator;
@@ -38,7 +37,7 @@
     protected IonSequenceImpl(IonSystemImpl system, int typeDesc)
     {
         super(system, typeDesc);
-        assert !_hasNativeValue;
+        assert !_hasNativeValue();
     }
 
     /**
@@ -50,14 +49,20 @@
     protected IonSequenceImpl(IonSystemImpl system, int typeDesc, boolean makeNull)
     {
         this(system, typeDesc);
-        assert _contents == null;
+        assert _children == null;
         assert isDirty();
 
-        if (!makeNull)
-        {
-            _contents = new ArrayList<IonValue>();
-        }
-        _hasNativeValue = true;
+        if (makeNull)
+        {
+            _isNullValue(true);
+        }
+        else
+        {
+            _isNullValue(false);
+            _children = new IonValue[initialSize(typeDesc)];
+            _child_count = 0;
+        }
+        _hasNativeValue(true);
     }
 
     /**
@@ -81,14 +86,17 @@
             IllegalArgumentException
     {
         this(system, typeDesc);
-        assert _contents == null;
+        assert _children == null;
         assert isDirty();
 
-        _hasNativeValue = true;
+        _hasNativeValue(true);
+
+        boolean isnull = (elements == null);
+        _isNullValue(isnull);
 
         if (elements != null)
         {
-            _contents = new ArrayList<IonValue>(elements.size());
+            _children = new IonValue[elements.size()];
             for (Iterator i = elements.iterator(); i.hasNext();)
             {
                 IonValue element = (IonValue) i.next();
@@ -123,16 +131,15 @@
         return hash_code;
     }
 
-    @Override
-    public boolean isNullValue()
-    {
-        if (_hasNativeValue || !_isPositionLoaded) {
-            return (_contents == null);
-        }
-
-        int ln = this.pos_getLowNibble();
-        return (ln == IonConstants.lnIsNullSequence);
-    }
+    //public boolean oldisNullValue()
+    //{
+    //    if (_hasNativeValue() || !_isPositionLoaded()) {
+    //        return _isNullValue();
+    //    }
+    //
+    //    int ln = this.pos_getLowNibble();
+    //    return (ln == IonConstants.lnIsNullSequence);
+    //}
 
     @Override
     // Increasing visibility
@@ -219,9 +226,9 @@
 
         validateNewChild(element);
 
-        assert _contents != null; // else index would be out of bounds above.
-
-        IonValueImpl removed = (IonValueImpl) _contents.set(index, concrete);
+        assert _children != null; // else index would be out of bounds above.
+
+        IonValueImpl removed = (IonValueImpl)set_child(index, concrete);
         concrete._elementid = index;
         concrete._container = this;
 
@@ -242,6 +249,9 @@
     public IonValue remove(int index)
     {
         // TODO optimize
+        if (index < 0 || index >= get_child_count()) {
+            throw new IndexOutOfBoundsException("" + index);
+        }
         IonValue v = get(index);
         remove(v);
         return v;
@@ -264,12 +274,12 @@
 
     public boolean retainAll(Collection<?> c)
     {
-        ArrayList<IonValue> contents = userContents();
-        if (contents == null || contents.isEmpty()) return false;
+        if (get_child_count() < 1) return false;
 
         // TODO this method (and probably several others) needs optimization.
         IdentityHashMap<IonValue, IonValue> keepers =
             new IdentityHashMap<IonValue, IonValue>();
+
         for (Object o : c)
         {
             IonValue v = (IonValue) o;
@@ -277,9 +287,9 @@
         }
 
         boolean changed = false;
-        for (int i = contents.size() - 1; i >= 0; i--)
-        {
-            IonValue v = contents.get(i);
+        for (int i = get_child_count() - 1; i >= 0; i--)
+        {
+            IonValue v = get_child(i);
             if (! keepers.containsKey(v))
             {
                 remove(v);
@@ -325,27 +335,34 @@
 
     public IonValue[] toArray()
     {
-        ArrayList<IonValue> contents = userContents();
-        if (contents == null || contents.isEmpty()) return EMPTY_VALUE_ARRAY;
-
-        IonValue[] array = new IonValue[contents.size()];
-        contents.toArray(array);
+        if (get_child_count() < 1) return EMPTY_VALUE_ARRAY;
+
+        IonValue[] array = new IonValue[get_child_count()];
+        System.arraycopy(_children, 0, array, 0, get_child_count());
         return array;
     }
 
+
+    @SuppressWarnings("unchecked")
     public <T> T[] toArray(T[] a)
     {
-        ArrayList<IonValue> contents = userContents();
-        if (contents == null)
-        {
-            if (a.length != 0)
-            {
-                // A surprising bit of spec.
-                a[0] = null;
-            }
-            return a;
-        }
-        return contents.toArray(a);
+        int size = get_child_count();
+        if (a.length < size)
+        {
+            // TODO JDK 1.6 this could use Arrays.copyOf
+            Class<?> type = a.getClass().getComponentType();
+            // generates unchecked warning
+            a = (T[]) Array.newInstance(type, size);
+        }
+        if (size > 0) {
+            System.arraycopy(_children, 0, a, 0, size);
+        }
+        if (size < a.length) {
+            // A surprising bit of spec.
+            // this is required even with a 0 entries
+            a[size] = null;
+        }
+        return a;
     }
 
     @SuppressWarnings("unchecked")
@@ -360,24 +377,14 @@
 
     //=========================================================================
 
-    protected ArrayList<IonValue> userContents()
-    {
-        makeReady();
-        return _contents;
-    }
-
     @Override
     protected int computeLowNibble(int valuelen)
         throws IOException
     {
-        assert _hasNativeValue;
-
-<<<<<<< HEAD
-        if (_contents == null) { return IonConstants.lnIsNullSequence; }
-=======
+        assert _hasNativeValue();
+
         if (_isNullValue())    { return IonConstants.lnIsNullSequence; }
         if (_children == null || _child_count == 0) { return IonConstants.lnIsEmptyContainer; }
->>>>>>> 37b0bb82
 
         int contentLength = getNakedValueLength();
         if (contentLength > IonConstants.lnIsVarLen)
@@ -393,7 +400,7 @@
                              int cumulativePositionDelta)
         throws IOException
     {
-        assert _hasNativeValue == true || _isPositionLoaded == false;
+        assert _hasNativeValue() == true || _isPositionLoaded() == false;
         assert !(this instanceof IonDatagram);
 
         writer.write(this.pos_getTypeDescriptorByte());
