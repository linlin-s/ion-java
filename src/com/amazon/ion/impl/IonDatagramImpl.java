--- conflicted
+++ resolved
@@ -239,18 +239,8 @@
 
         if (ionData != null)  // FIXME refactor, we don't throw in this case
         {
-<<<<<<< HEAD
-            IonWriter treeWriter;
-            if (ionData.getIterationType().isSystem()) {
-                treeWriter = system.newTreeSystemWriter(this);
-            }
-            else {
-                treeWriter = system.newTreeWriter(this);
-            }
-
-=======
             IonWriter treeWriter = system.newTreeSystemWriter(this);
->>>>>>> e0f43ad9
+
             treeWriter.writeValues(ionData);
 
             populateSymbolValues(null);
