--- conflicted
+++ resolved
@@ -14,9 +14,9 @@
 import com.amazon.ion.impl.IonBinary.Reader;
 import com.amazon.ion.impl.IonBinary.Writer;
 import java.io.IOException;
-import java.util.ArrayList;
 import java.util.Iterator;
 import java.util.ListIterator;
+import java.util.NoSuchElementException;
 
 
 /**
@@ -27,11 +27,76 @@
     implements IonContainerPrivate
 {
     /**
+     * sizes for the various types of containers
+     * expected to be tuned.
+     */
+    static final int[] INITIAL_SIZE = make_initial_size_array();
+    static int[] make_initial_size_array() {
+        int[] sizes = new int[IonConstants.tidDATAGRAM + 1];
+        sizes[IonConstants.tidList]     = 1;
+        sizes[IonConstants.tidSexp]     = 4;
+        sizes[IonConstants.tidStruct]   = 5;
+        sizes[IonConstants.tidDATAGRAM] = 3;
+        return sizes;
+    }
+    static final int[] NEXT_SIZE = make_next_size_array();
+    static int[] make_next_size_array() {
+        int[] sizes = new int[IonConstants.tidDATAGRAM + 1];
+        sizes[IonConstants.tidList]     = 4;
+        sizes[IonConstants.tidSexp]     = 8;
+        sizes[IonConstants.tidStruct]   = 8;
+        sizes[IonConstants.tidDATAGRAM] = 10;
+        return sizes;
+    }
+    static final protected int initialSize(int typeDesc)
+    {
+        int tid = IonConstants.getTypeCode(typeDesc & 0xff);
+        if (tid < 0 || tid >= INITIAL_SIZE.length) {
+            assert("this should never happen: type id's should be in range".length() < 0);
+            return 4;
+        }
+        int new_size = INITIAL_SIZE[tid];
+        return new_size;
+    }
+    final protected int nextSize(int current_size)
+    {
+        int typeDesc = pos_getTypeDescriptorByte();
+        int tid = IonConstants.getTypeCode(typeDesc & 0xff);
+
+        if (current_size == 0) {
+            int new_size = initialSize(typeDesc);
+            return new_size;
+        }
+
+        if (tid < 0 || tid >= NEXT_SIZE.length) {
+            assert("this should never happen: type id's should be in range".length() < 0);
+            return current_size * 2;
+        }
+
+        int next_size = NEXT_SIZE[tid];
+        if (next_size == current_size) {
+            // note that unrecognized sizes, either due to unrecognized type id
+            // or some sort of custom size in the initial allocation, meh.
+            transitionToLargeSize(next_size);
+            next_size = current_size * 2;
+        }
+        else {
+            // includes if (next_size == 0) { ...
+            assert(current_size > 0);  // we should have bailed earlier if this was 0
+            next_size = current_size * 2;
+        }
+
+        return next_size;
+    }
+    // this is overridden in IonStructImpl to add the hashmap
+    // of field names when the struct becomes modestly large
+    protected void transitionToLargeSize(int size)
+    {
+        return;
+    }
+    /**
      * Only meaningful if {@link #_hasNativeValue}.
      */
-<<<<<<< HEAD
-    protected ArrayList<IonValue> _contents;
-=======
     //protected ArrayList<IonValue> _contents;
     protected int        _child_count;
     protected IonValue[] _children;
@@ -91,11 +156,11 @@
         }
         return -1;
     }
->>>>>>> 37b0bb82
 
     protected IonContainerImpl(IonSystemImpl system, int typeDesc)
     {
         super(system, typeDesc);
+      //  _children = new IonValue[initialSize(typeDesc)];
     }
 
 
@@ -141,17 +206,24 @@
         else {
             // it's not null so there better be something there
             // at least 0 children :)
-            assert source._contents != null;
+            assert source.get_child_count() == 0 || source._children != null;
+            _isNullValue(source._isNullValue()); // this will be false
 
             // and we'll need a contents array to hold at least 0
             // children
-            if (this._contents == null) {
-                int len = source._contents.size();
-                if (len < 1) len = 10;
-                this._contents = new ArrayList<IonValue>(len);
+            if (this._children == null) {
+                int current_size = (source._children == null) ? 0 : source._children.length;
+                int next_size = current_size;
+                if (next_size < 1) {
+                    next_size = initialSize(pos_getTypeDescriptorByte());
+                }
+                this._children = new IonValue[next_size];
+                if (next_size >= this.nextSize(next_size)) {
+                    this.transitionToLargeSize(next_size);
+                }
             }
             // we should have an empty content list at this point
-            assert this._contents.size() == 0;
+            assert this.get_child_count() == 0;
 
             if (false && source._buffer != null && !source.isDirty()) {
                 // if this is buffer backed, and not dirty
@@ -168,12 +240,12 @@
                 // do a deep copy
                 final boolean cloningFields = (this instanceof IonStruct);
 
-                ArrayList<IonValue> sourceContents = source._contents;
-                int size = sourceContents.size();
+                IonValue[] sourceContents = source._children;
+                int size = source.get_child_count();
 
                 for (int i = 0; i < size; i++)
                 {
-                    IonValue child = sourceContents.get(i);
+                    IonValue child = sourceContents[i];
                     IonValue copy = child.clone();
                     if (cloningFields) {
                         String name = child.getFieldName();
@@ -190,7 +262,7 @@
         throws NullValueException
     {
         makeReady();
-        return (_contents == null ? 0 : _contents.size());
+        return get_child_count();
     }
 
     @Override
@@ -201,21 +273,10 @@
 
         if (this.isDirty())
         {
-<<<<<<< HEAD
-            assert _hasNativeValue == true || _isPositionLoaded == false;
-            if (_contents != null)
-            {
-                for (IonValue child : _contents)
-                {
-                    IonValueImpl aChild = (IonValueImpl) child;
-                    length += aChild.getFullEncodedSize();
-                }
-=======
             assert _hasNativeValue() == true || _isPositionLoaded() == false;
             for (int ii=0; ii<get_child_count(); ii++) {
                 IonValueImpl aChild = (IonValueImpl) get_child(ii);
                 length += aChild.getFullEncodedSize();
->>>>>>> 37b0bb82
             }
         }
         else
@@ -240,8 +301,10 @@
         checkForLock();
         if (isNullValue())
         {
-            _contents = new ArrayList<IonValue>();
-            _hasNativeValue = true;
+            _children = null;
+            _child_count = 0;
+            _isNullValue(false);    // TODO: really?  It seems to be true, based on previous behavior, but why does "clear" make something "nonNull"?
+            _hasNativeValue(true);
             setDirty();
         }
         /*
@@ -253,7 +316,7 @@
         else if (!isEmpty())
         {
             detachAllChildren();
-            _contents.clear();
+            _child_count = 0;
             setDirty();
         }
     }
@@ -264,14 +327,6 @@
     // when we're at the originating value for checks and symbol
     // table processing.
     public void makeReadOnly() {
-<<<<<<< HEAD
-        if (_isLocked) return;
-        synchronized (this) { // TODO why is this needed?
-            deepMaterialize();
-            if (_contents != null) {
-                for (IonValue child : this._contents) {
-                    child.makeReadOnly();
-=======
         // FIXME: it sure seems to me this should be true - but it seems not. hmmm.
         // IonValuePrivate parent = this.get_symbol_table_root();
         // if (parent != this) {
@@ -291,33 +346,35 @@
                 for (int ii=0; ii<_child_count; ii++) {
                     IonValue child = _children[ii];
                     ((IonValueImpl)child).make_read_only_helper(false);
->>>>>>> 37b0bb82
                 }
             }
-            _isLocked = true;
+            _isLocked(true);
         }
     }
 
     public void makeNull()
     {
         checkForLock();
-        if (!isNullValue())
-        {
-            if (_contents != null)
-            {
-                detachAllChildren();
-                _contents = null;
-            }
-            _hasNativeValue = true;
-            setDirty();
-        }
+
+        if (_children != null)
+        {
+            detachAllChildren();
+            _children = null;
+            _child_count = 0;
+        }
+
+        _hasNativeValue(true);
+        _isNullValue(true);
+        setDirty();
     }
 
     private void detachAllChildren()
     {
         try {
-            for (IonValue child : _contents) {
+            for (int ii=0; ii<_child_count; ii++) {
+                IonValue child = _children[ii];
                 ((IonValueImpl)child).detachFromContainer();
+                _children[ii] = null;
             }
         } catch (IOException ioe) {
             throw new IonException(ioe);
@@ -326,8 +383,8 @@
 
     void move_start_helper(int offset)
     {
-        for (IonValue v : _contents)
-        {
+        for (int ii=0; ii<_child_count; ii++) {
+            IonValue v = _children[ii];
             ((IonValueImpl) v).pos_moveAll(offset);
         }
         this.pos_moveAll(offset);
@@ -342,20 +399,20 @@
      * @throws IOException
      */
     @Override
-    protected void materialize()
+    protected synchronized void materialize_helper()
         throws IOException
     {
         // TODO throw IonException not IOException
 
-        if (!_hasNativeValue)
+        if (!_hasNativeValue())
         {
             // First materialization must be from clean state.
             assert !isDirty() || _buffer == null;
-            assert _contents == null;
+            assert get_child_count() == 0; // _children == null;
 
             if (_buffer != null)
             {
-                assert _isPositionLoaded == true;
+                assert _isPositionLoaded() == true;
 
                 IonBinary.Reader reader = this._buffer.reader();
                 reader.sync();
@@ -363,7 +420,8 @@
 
                 if (!isNullValue())
                 {
-                    _contents = new ArrayList<IonValue>();
+                    _children = null;
+                    _child_count = 0;
                     // this skips past then td and value len
                     reader.setPosition(this.pos_getOffsetAtActualValue());
                     doMaterializeValue(reader);
@@ -371,10 +429,10 @@
             }
             else
             {
-                assert _isPositionLoaded == false;
-            }
-
-            _hasNativeValue = true;
+                assert _isPositionLoaded() == false;
+            }
+
+            _hasNativeValue(true);
         }
     }
 
@@ -401,8 +459,8 @@
             IonValueImpl child;
             reader.setPosition(pos);
             child = IonValueImpl.makeValueFromReader(0, reader, buffer, symtab, this, _system);
-            child._elementid = _contents.size();
-            _contents.add(child);
+            child._elementid = get_child_count(); //_children.length;
+            add_child(child._elementid, child);
             pos = child.pos_getOffsetofNextValue();
         }
     }
@@ -420,12 +478,9 @@
             throw new IonException(e);
         }
 
-        if (_contents != null)
-        {
-            for (IonValue contained : _contents)
-            {
-                contained.deepMaterialize();
-            }
+        for (int ii=0; ii<_child_count; ii++) {
+            IonValue contained = get_child(ii);
+            contained.deepMaterialize();
         }
     }
 
@@ -434,12 +489,9 @@
         throws IOException
     {
         materialize();
-        if (_contents != null)
-        {
-            for (IonValue contained : _contents)
-            {
-                ((IonValueImpl) contained).detachFromBuffer();
-            }
+        for (int ii=0; ii<_child_count; ii++) {
+            IonValue contained = get_child(ii);
+            ((IonValueImpl) contained).detachFromBuffer();
         }
         _buffer = null;
     }
@@ -451,14 +503,10 @@
 
         this.pos_moveAll(delta);
 
-        if (_contents != null)
-        {
+        for (int ii=0; ii<_child_count; ii++) {
             // Move our children's tokens.
-            for (IonValue child : _contents)
-            {
-                IonValueImpl aChild = (IonValueImpl) child;
-                aChild.shiftTokenAndChildren(delta);
-            }
+            IonValueImpl aChild = (IonValueImpl)get_child(ii);
+            aChild.shiftTokenAndChildren(delta);
         }
     }
 
@@ -467,18 +515,10 @@
     public SymbolTable populateSymbolValues(SymbolTable symtab)
     {
         // the "super" copy of this method will check the lock
-<<<<<<< HEAD
-        super.updateSymbolTable(symtab);
-        if (this._contents != null) {
-            for (IonValue v : this._contents) {
-                ((IonValueImpl)v).updateSymbolTable(symtab);
-            }
-=======
         symtab = super.populateSymbolValues(symtab);
         for (int ii=0; ii<_child_count; ii++) {
             IonValue v = get_child(ii);
             symtab = ((IonValueImpl)v).populateSymbolValues(symtab);
->>>>>>> 37b0bb82
         }
         return symtab;
     }
@@ -561,16 +601,12 @@
         throws IOException
     {
         // overriden in sexp and datagram to handle Ion Version Marker (magic cookie)
-        if (_contents != null)
-        {
-            for (int ii = 0; ii < _contents.size(); ii++)
-            {
-                IonValueImpl child = (IonValueImpl) _contents.get(ii);
-
-                cumulativePositionDelta =
-                    child.updateBuffer2(writer, writer.position(),
-                                        cumulativePositionDelta);
-            }
+        for (int ii=0; ii<_child_count; ii++) {
+            IonValueImpl child = (IonValueImpl)get_child(ii);
+
+            cumulativePositionDelta =
+                child.updateBuffer2(writer, writer.position(),
+                                    cumulativePositionDelta);
         }
         return cumulativePositionDelta;
     }
@@ -600,7 +636,7 @@
 
         makeReady();
 
-        return _contents.get(index);
+        return get_child(index);
     }
 
     /**
@@ -628,7 +664,7 @@
         validateNewChild(child);
 
         makeReady();
-        int size = (_contents == null ? 0 : _contents.size());
+        int size = get_child_count();
 
         add(size, child, true);
         return true;
@@ -735,13 +771,14 @@
 
         makeReady();
 
-        if (_contents == null)
-        {
-            _contents = new ArrayList<IonValue>();
-            _hasNativeValue = true;
-        }
-
-        _contents.add(index, element);
+        if (_children == null || _child_count == 0)
+        {
+            _children = new IonValue[initialSize(pos_getTypeDescriptorByte())];
+            _hasNativeValue(true);
+        }
+
+        add_child(index, element);
+        //_contents.add(index, element);
         concrete._elementid = index;
         updateElementIds(index + 1); // start at the next element, this one is fine
 
@@ -757,8 +794,8 @@
     }
     void updateElementIds(int startingIndex)
     {
-        while (startingIndex<this._contents.size()) {
-            IonValueImpl v = (IonValueImpl)this._contents.get(startingIndex);
+        while (startingIndex<this.get_child_count()) {
+            IonValueImpl v = (IonValueImpl)this.get_child(startingIndex);
             v._elementid = startingIndex;
             startingIndex++;
         }
@@ -769,12 +806,9 @@
     {
         makeReady();
 
-        if (this._contents != null)
-        {
-            for (IonValue v : this._contents)
-            {
-                ((IonValueImpl) v).clear_position_and_buffer();
-            }
+        for (int ii=0; ii<get_child_count(); ii++) {
+            IonValueImpl v = (IonValueImpl)get_child(ii);
+            v.clear_position_and_buffer();
         }
         super.clear_position_and_buffer();
     }
@@ -782,12 +816,10 @@
     @Override
     void detachFromSymbolTable()
     {
-        assert _hasNativeValue; // else we don't know if _contents is valid
-        if (this._contents != null) {
-            for (int ii=0; ii<this._contents.size(); ii++) {
-                IonValueImpl v = (IonValueImpl)this._contents.get(ii);
-                v.detachFromSymbolTable();
-            }
+        assert _hasNativeValue(); // else we don't know if _contents is valid
+        for (int ii=0; ii<get_child_count(); ii++) {
+            IonValueImpl v = (IonValueImpl)get_child(ii);
+            v.detachFromSymbolTable();
         }
         super.detachFromSymbolTable();
     }
@@ -799,21 +831,22 @@
             return false;
 
         // We must already be materialized, else we wouldn't have a child.
-        assert _hasNativeValue;
+        assert _hasNativeValue();
 
         // Get all the data into the DOM, since the element will be losing
         // its backing store.
         IonValueImpl concrete = (IonValueImpl) element;
 
         int pos = concrete._elementid;
-        IonValue child = _contents.get(pos);
+        IonValue child = get_child(pos);
         if (child == concrete) // Yes, instance identity.
         {
             try {
                 // TODO improve final state if this method throws.
                 // Should be able to have the container be ok at least.
                 concrete.detachFromContainer();
-                _contents.remove(pos);
+                remove_child(pos);
+                //_contents.remove(pos);
                 updateElementIds(pos);
                 this.setDirty();
             }
@@ -826,7 +859,7 @@
         throw new AssertionError("element's index is not correct");
     }
 
-    public final Iterator<IonValue> iterator()
+    public Iterator<IonValue> iterator()
     {
         return listIterator(0);
     }
@@ -846,63 +879,147 @@
         }
 
         makeReady();
-        return new IonContainerIterator(_contents.listIterator(index),
-                                        isReadOnly());
+        return new SequenceContentIterator(index, isReadOnly());
     }
 
     /** Encapsulates an iterator and implements a custom remove method */
-    protected final class IonContainerIterator
+    /*  this is tied to the _child array of the IonSequenceImpl
+     *  through the _children and _child_count members which this
+     *  iterator directly uses.
+     *
+     *  TODO with the updated next and previous logic, particularly
+     *  the force_position_sync logic and lastMoveWasPrevious flag
+     *  we could implment add and set correctly.
+     */
+    protected final class SequenceContentIterator
         implements ListIterator<IonValue>
     {
-        private final ListIterator<IonValue> it;
-
-        private final boolean readOnly;
-
-        private IonValue current;
-
-        public IonContainerIterator(ListIterator<IonValue> it,
-                                    boolean readOnly)
-        {
-            this.it = it;
-            this.readOnly = readOnly;
-        }
-
+        private final boolean  __readOnly;
+        private       boolean  __lastMoveWasPrevious;
+        private       int      __pos;
+        private       IonValue __current;
+
+        public SequenceContentIterator(int index, boolean readOnly)
+        {
+            if (index < 0 || index > _child_count) {
+                throw new IndexOutOfBoundsException(""+index);
+            }
+            __pos = index;
+            __readOnly = readOnly;
+        }
+
+        // split to encourage the in-lining of the common
+        // case where we don't actually do anything
+        private final void force_position_sync()
+        {
+            if (__pos <= 0 || __pos > _child_count) {
+                return;
+            }
+            if (__current == null || __current == _children[__pos - 1]) {
+                return;
+            }
+            force_position_sync_helper();
+        }
+        private final void force_position_sync_helper()
+        {
+            if (__readOnly) {
+                throw new IonException("read only sequence was changed");
+            }
+            int idx = __pos - 1;
+            if (__lastMoveWasPrevious) {
+                idx++;
+            }
+            // look forward, which happens on insert
+            // notably insert of a local symbol table
+            // or a IVM if this is in a datagram
+            for (int ii=__pos; ii<_child_count; ii++) {
+                if (_children[ii] == __current) {
+                    __pos = ii;
+                    if (!__lastMoveWasPrevious) {
+                        __pos++;
+                    }
+                    return;
+                }
+            }
+            // look backward, which happens on delete
+            // of a member preceding us, but should not
+            // happen if the delete is through this
+            // operator
+            for (int ii=__pos-1; ii>=0; ii--) {
+                if (_children[ii] == __current) {
+                    __pos = ii;
+                    if (!__lastMoveWasPrevious) {
+                        __pos++;
+                    }
+                    return;
+                }
+            }
+            throw new IonException("current member of iterator has been removed from the containing sequence");
+        }
 
         public void add(IonValue element)
         {
             throw new UnsupportedOperationException();
         }
 
-        public boolean hasNext()
-        {
-            return it.hasNext();
-        }
-
-        public boolean hasPrevious()
-        {
-            return it.hasPrevious();
+        public final boolean hasNext()
+        {
+            // called in nextIndex(): force_position_sync();
+            return (nextIndex() < _child_count);
+        }
+
+        public final boolean hasPrevious()
+        {
+            // called in previousIndex(): force_position_sync();
+            return (previousIndex() >= 0);
         }
 
         public IonValue next()
         {
-            current = it.next();
-            return current;
-        }
-
-        public int nextIndex()
-        {
-            return it.nextIndex();
+            int next_idx = nextIndex();
+            if (next_idx >= _child_count) {
+                throw new NoSuchElementException();
+            }
+            __current = _children[next_idx];
+            __pos = next_idx + 1; // after a next the pos will be past the current
+            __lastMoveWasPrevious = false;
+            return __current;
+        }
+
+        public final int nextIndex()
+        {
+            force_position_sync();
+            if (__pos >= _child_count) {
+                return _child_count;
+            }
+            int next_idx = __pos;
+            // whether we previous-ed to get here or
+            // next-ed to get here the next index is
+            // whatever the current position is
+            return next_idx;
         }
 
         public IonValue previous()
         {
-            current = it.previous();
-            return current;
-        }
-
-        public int previousIndex()
-        {
-            return it.previousIndex();
+            force_position_sync();
+            int prev_idx = previousIndex();
+            if (prev_idx < 0) {
+                throw new NoSuchElementException();
+            }
+            __current = _children[prev_idx];
+            __pos = prev_idx;
+            __lastMoveWasPrevious = true;
+            return __current;
+        }
+
+        public final int previousIndex()
+        {
+            force_position_sync();
+            int prev_idx = __pos - 1;
+            if (prev_idx < 0) {
+                return -1;
+            }
+            return prev_idx;
         }
 
         /**
@@ -911,13 +1028,29 @@
          */
         public void remove()
         {
-            if (readOnly) {
+            if (__readOnly) {
                 throw new UnsupportedOperationException();
             }
-
-            IonValueImpl concrete = (IonValueImpl) current;
-
-            it.remove();
+            force_position_sync();
+
+            int idx = __pos;
+            if (!__lastMoveWasPrevious) {
+                // position is 1 ahead of the array index
+                idx--;
+            }
+            if (idx < 0) {
+                throw new ArrayIndexOutOfBoundsException();
+            }
+
+            IonValueImpl concrete = (IonValueImpl) __current;
+            int concrete_idx = concrete.getElementId();
+            assert(concrete_idx == idx);
+
+            // here we remove the member from the containers list of elements
+            remove_child(idx);
+
+            // and here we patch up the member
+            // and then the remaining members index values
             try
             {
                 concrete.detachFromContainer();
@@ -928,9 +1061,16 @@
             }
             finally
             {
-                updateElementIds(concrete.getElementId());
+                updateElementIds(concrete_idx);
                 setDirty();
             }
+            if (!__lastMoveWasPrevious) {
+                // if we next-ed onto this member we have to back up
+                // because the next member is now current (otherwise
+                // the position is fine where it is)
+                __pos--;
+            }
+            __current = null;
         }
 
         public void set(IonValue element)
