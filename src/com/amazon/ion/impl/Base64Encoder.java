/*
 * Copyright (c) 2007 Amazon.com, Inc.  All rights reserved.
 */

package com.amazon.ion.impl;
/*
 * This is a class that supports encoding and decoding binary
 * data in base 64 encodings.
 *
 * The default encoding is the URL Safe encoding variant specified
 * in http://tools.ietf.org/html/rfc4648
 *
 * It's character translation table is:
 *
 *    Table 2: The "URL and Filename safe" Base 64 Alphabet
 *
 * NO LONGER URL/FILENAME SAFE, BACK TO THE ORIGINAL URL CHARACTERS
 *
 *   Value Encoding  Value Encoding  Value Encoding  Value Encoding
 *        0 A            17 R            34 i            51 z
 *        1 B            18 S            35 j            52 0
 *        2 C            19 T            36 k            53 1
 *        3 D            20 U            37 l            54 2
 *        4 E            21 V            38 m            55 3
 *        5 F            22 W            39 n            56 4
 *        6 G            23 X            40 o            57 5
 *        7 H            24 Y            41 p            58 6
 *        8 I            25 Z            42 q            59 7
 *        9 J            26 a            43 r            60 8
 *       10 K            27 b            44 s            61 9
 *       11 L            28 c            45 t            62 +
 *       12 M            29 d            46 u            63 /
 *       13 N            30 e            47 v
 *       14 O            31 f            48 w
 *       15 P            32 g            49 x
 *       16 Q            33 h            50 y            (pad) =
 *
 *
 * Chris Suver
 * 7 Feb 2007
 *
 */

import com.amazon.ion.util.IonTextUtils;
import java.io.IOException;
import java.io.InputStream;
import java.io.Reader;


public class Base64Encoder
{
    static class EL {  // EncoderLetter
        public int  value;
        public char letter;
        public EL(int v, char l) {
            value = v;
            letter = l;
        }
    }
    private final static EL[] Base64Alphabet =  {
         new EL((-1), ('='))  // pad
        ,new EL( 0, 'A') ,new EL(17, 'R') ,new EL(34, 'i') ,new EL(51, 'z')
        ,new EL( 1, 'B') ,new EL(18, 'S') ,new EL(35, 'j') ,new EL(52, '0')
        ,new EL( 2, 'C') ,new EL(19, 'T') ,new EL(36, 'k') ,new EL(53, '1')
        ,new EL( 3, 'D') ,new EL(20, 'U') ,new EL(37, 'l') ,new EL(54, '2')
        ,new EL( 4, 'E') ,new EL(21, 'V') ,new EL(38, 'm') ,new EL(55, '3')
        ,new EL( 5, 'F') ,new EL(22, 'W') ,new EL(39, 'n') ,new EL(56, '4')
        ,new EL( 6, 'G') ,new EL(23, 'X') ,new EL(40, 'o') ,new EL(57, '5')
        ,new EL( 7, 'H') ,new EL(24, 'Y') ,new EL(41, 'p') ,new EL(58, '6')
        ,new EL( 8, 'I') ,new EL(25, 'Z') ,new EL(42, 'q') ,new EL(59, '7')
        ,new EL( 9, 'J') ,new EL(26, 'a') ,new EL(43, 'r') ,new EL(60, '8')
        ,new EL(10, 'K') ,new EL(27, 'b') ,new EL(44, 's') ,new EL(61, '9')
        ,new EL(11, 'L') ,new EL(28, 'c') ,new EL(45, 't') ,new EL(62, '+')
        ,new EL(12, 'M') ,new EL(29, 'd') ,new EL(46, 'u') ,new EL(63, '/')
        ,new EL(13, 'N') ,new EL(30, 'e') ,new EL(47, 'v')
        ,new EL(14, 'O') ,new EL(31, 'f') ,new EL(48, 'w')
        ,new EL(15, 'P') ,new EL(32, 'g') ,new EL(49, 'x')
        ,new EL(16, 'Q') ,new EL(33, 'h') ,new EL(50, 'y'),
    };

    final public static char  URLSafe64IntToCharTerminator = init64IntToCharTerminator(Base64Alphabet);
    final static int[] URLSafe64IntToChar = init64IntToChar(Base64Alphabet);
    final static int[] URLSafe64CharToInt = init64CharToInt(Base64Alphabet);
    static private char init64IntToCharTerminator(EL[] els)
    {
        for (EL letter : els) {
            if (letter.value == -1) {
                return letter.letter;
            }
        }
        throw new RuntimeException(new IOException("fatal: invalid char map definition - missing terminator"));
    }
    static private int[] init64IntToChar(EL[] els)
    {
        int[] output = new int[64];
        for (EL letter : els) {
            if (letter.value != -1) {
                output[letter.value] = letter.letter;
            }
        }
        return output;
    }
    static private int[] init64CharToInt(EL[] els)
    {
        int[] output = new int[256];
        for (int ii=0; ii<256; ii++) {
            output[ii] = -1; // marke everything as invalid to start with
        }
        // mark the valid entries with a non -1 value is they're useful
        for (EL letter : els) {
            if (letter.letter > 255) {
                throw new RuntimeException("fatal base 64 encoding static initializer: letter out of bounds");
            }
            else if (letter.value >= 0) {
                output[letter.letter] = letter.value;
            }
        }
        return output;
    }
    public final static boolean isBase64Character(int c) {
    	if (c < 32 || c > 255) return false;
    	return (URLSafe64CharToInt[c] > 0);
    }
    public Base64Encoder() {}

    /*********************************************************************
     *
     * BinaryStream, reads a text input and decodes the printable characters
     *               into a binary output stream
     *
     *               reads 1024 characters at a time from the input stream
     *               as there is a 3:4 output to input character ratio
     */
    final static int BUFSIZE = 1024;
    public static class BinaryStream extends Reader
    {
        boolean  _ready;
        Reader   _source;
        int[]    _chartobin;
        int      _terminator;
        int      _otherTerminator;
        int      _terminatingChar;
        int      _state;      // 0=started, 1=eof
        char[]   _buffer;
        int      _bufEnd;
        int      _bufPos;

        BinaryStream(Reader input, int[] chartobin, char terminator, char otherTerminator)
        {
            _source = input;
            _chartobin = chartobin;
            _terminator = terminator;
            _otherTerminator = otherTerminator;
            _terminatingChar = -1;
            _buffer = new char[4+1];
            _ready = true;
        }

        public BinaryStream(Reader input, char altterminator)
        {
            this(input, URLSafe64CharToInt, URLSafe64IntToCharTerminator, altterminator);
        }

        public int terminatingChar()
        {
            return this._terminatingChar;
        }
        
        private int characterToBinary(final int c) throws IOException {
            int result = -1;
            if (c >= 0 && c < _chartobin.length) {
                result = _chartobin[c]; 
            }
            if (result < 0) {
                throw new IOException("invalid base64 character (" + c + ")");
            }
            return result;
        }

        // Read a buffer from the input stream and prep the output stream
        private void loadNextBuffer() throws IOException
        {

            int inlen = 0;
            int convert, c = -1, cbin;

            this._bufEnd = 0;
            this._bufPos = 0;

            if (this._state == 1) {
                return;
            }

            // try to read in 4 convertable text characters from the source stream
            while (inlen < 4) {
                c = this._source.read();
                if (c == -1 || c == 65535 || c == this._terminator || c == this._otherTerminator) {
                    _terminatingChar = c;
                    break;
                }
                if (IonTextUtils.isWhitespace(c)) continue;
<<<<<<< HEAD
                cbin = this._chartobin[c];
                if (cbin == -1) {
                    throw new IOException("invalid base64 character (" + c + ")");
                }
=======
                cbin = characterToBinary(c);
                
>>>>>>> 7cf31b76
                this._buffer[inlen++] = (char)cbin;
            }
            if (inlen != 4) {
                if (inlen == 0 && c != this._terminator) {
                    this._state = 1;
                    return;
                }
                // read through the trailing '='s
                int templen = inlen;
                while (c == this._terminator) {
                    templen++;
                    c = this._source.read();
                }
                if (templen != 4) {
                    throw new IOException("base64 character count must be divisible by 4, using '=' for padding");
                }
                else if (inlen < 1) {
                    throw new IOException("base64 character count must be divisible by 4, but using no more than 3 '=' chars for padding");
                }

                this._terminatingChar = c;
            }

            // now convert those characters
            int ii = 0;
            for (;;) {

                // next usable char:
                c = this._buffer[ii++];
                convert =  c << 18;

                // next usable char:
                c = this._buffer[ii++];
                convert |= (c << 12);
                if (inlen < 3) {
                    // with 2 input chars (6*2 = 12 bits) we get only 1 output byte (8 bits)
                    this._buffer[this._bufEnd++] = (char)((convert & 0x00FF0000) >> 16);
                    this._state = 1; // if we ran out, then we're done
                    break;
                }

                // next usable char:
                c = this._buffer[ii++];
                convert |= (c << 6);
                if (inlen < 4) {
                    // with 3 input chars (6*3 = 18 bits) we get 2 output bytes (8*2 = 16 bits)
                    this._buffer[this._bufEnd++] = (char)((convert & 0x00FF0000) >> 16);
                    this._buffer[this._bufEnd++] = (char)((convert & 0x0000FF00) >> 8);
                    this._state = 1; // if we ran out, then we're done
                    break;
                }

                //    next (and final possible out of 4) usable char:
                c = this._buffer[ii++];
                convert |= (c << 0);
                // and with 4 input chars (6*4 = 24 bits) we get the full 3 output byte2 (8*3 = 24 bits)
                this._buffer[this._bufEnd++] = (char)((convert & 0x00FF0000) >> 16);
                this._buffer[this._bufEnd++] = (char)((convert & 0x0000FF00) >> 8);
                this._buffer[this._bufEnd++] = (char)((convert & 0x000000FF) >> 0);
                break;
            }
            return;
        }

        @Override
        public boolean markSupported()
        {
            return false;
        }

        @Override
        public void close() throws IOException
        {
            this._source.close();
        }

        //Read a single character.
        @Override
        public int read() throws IOException
        {
            int outchar = -1;
            if (!_ready) {
                throw new IOException(this.getClass().getName()+ " is not ready");
            }

            // read input until we get a translatable character
            if (this._bufPos >= this._bufEnd) {
                this.loadNextBuffer();
            }
            if (this._bufPos < this._bufEnd) {
                outchar = this._buffer[this._bufPos++];
            }
            return outchar;
        }

        // Read characters into an array.
        @Override
        public int read(char[] cbuf) throws IOException
        {
            int ii = 0;
            for (ii=0; ii<cbuf.length; ii++) {
                int c = read();
                if (c == -1) break;
                cbuf[ii] = (char)c;
            }
            return ii;
        }

        // Read characters into a portion of an array.
        @Override
        public int read(char[] cbuf, int off, int rlen) throws IOException
        {
            int ii = 0;
            for (ii=0; ii<rlen; ii++) {
                int c = read();
                if (c == -1) break;
                cbuf[off + ii] = (char)c;
            }
            return ii;
        }

    }

    final static int BUFSIZE_BIN = 3*BUFSIZE/8; // 1024 -> 384
    final static int BUFSIZE_TEXT = (BUFSIZE/2);  // 1024/2 -> 512 .. (384/3)*4 = 512

    /*******************************************************************'
     *
     * The TextStream takes a reader over binary data and returns
     * a text reader.  This reads binary bytes and produces base64
     * encoded printable characters
     *
     * @author csuver
     */
    public static class TextStream extends Reader {
        final InputStream _source;
        final int[]    _bintochar;
        final char     _padding;
        boolean  _ready;
        int      _state;      // 0=started, 1=eof
        byte[]   _inbuf  = new byte[BUFSIZE_BIN+1];  // +1 for terminator
        char[]   _outbuf = new char[BUFSIZE_TEXT];
        int      _outBufEnd;
        int      _outBufPos;

        TextStream(InputStream input, int[] bintochar, char terminator)
        {
            _source = input;
            _bintochar = bintochar;
            _padding = terminator;
            _ready = true;
        }

        public TextStream(InputStream input)
        {
            this(input, URLSafe64IntToChar, URLSafe64IntToCharTerminator);
        }

        //Close the stream.
        @Override
        public void close() throws IOException
        {
            if (_ready) {
                _ready = false;
                _source.close();
            }
            this._inbuf = null;
            this._outbuf = null;
        }

        // Mark the present position in the stream.
        @Override
        public void mark(int readAheadLimit) throws IOException {
            throw new UnsupportedOperationException();
        }

        @Override
        public boolean markSupported() {
            return false;
        }

        // Read a buffer from the binary input stream and prep the output stream
        //
        // note that the output is longer than the input as 3 binary
        // bytes produce 4 ascii characters
        //
        @SuppressWarnings("cast")
        private void loadNextBuffer() throws IOException
        {
            this._outBufEnd = 0;
            this._outBufPos = 0;
            int inlen = this._source.read(this._inbuf, 0, BUFSIZE_BIN);
            if (inlen < 0) {
                this._state = 1;
                return;
            }

            int ii = 0;
            for (;;) {
                // next usable char:
                if (ii >= inlen) {
                    break;
                }
                int c = (((int)this._inbuf[ii++]) & 0xFF);
                int convert =  c << 16;

                // next usable char
                if (ii >= inlen) {
                    this._outbuf[this._outBufEnd++] = (char)this._bintochar[((convert & 0xFC0000) >> 18)];
                    this._outbuf[this._outBufEnd++] = (char)this._bintochar[((convert & 0x03F000) >> 12)];
                    this._outbuf[this._outBufEnd++] = (char)this._padding;
                    this._outbuf[this._outBufEnd++] = (char)this._padding;
                    break;
                }
                c = (((int)this._inbuf[ii++]) & 0xFF);
                convert |=  c << 8;

                // next usable char
                if (ii >= inlen) {
                    this._outbuf[this._outBufEnd++] = (char)this._bintochar[((convert & 0xFC0000) >> 18)];
                    this._outbuf[this._outBufEnd++] = (char)this._bintochar[((convert & 0x03F000) >> 12)];
                    this._outbuf[this._outBufEnd++] = (char)this._bintochar[((convert & 0x000FC0) >>  6)];
                    this._outbuf[this._outBufEnd++] = (char)this._padding;
                    break;
                }
                c = (((int)this._inbuf[ii++]) & 0xFF);
                convert |=  c << 0;

                this._outbuf[this._outBufEnd++] = (char)this._bintochar[((convert & 0xFC0000) >> 18)];
                this._outbuf[this._outBufEnd++] = (char)this._bintochar[((convert & 0x03F000) >> 12)];
                this._outbuf[this._outBufEnd++] = (char)this._bintochar[((convert & 0x000FC0) >>  6)];
                this._outbuf[this._outBufEnd++] = (char)this._bintochar[((convert & 0x00003F) >>  0)];
            }
            return;
        }
        //Read a single character.
        @Override
        public int read() throws IOException
        {
            int outchar = -1;
            if (!_ready) {
                throw new IOException(this.getClass().getName()+ " is not ready");
            }
            if (_state != 0) return  -1;

            // read input until we get a translatable character
            if (this._outBufPos >= this._outBufEnd) {
                this.loadNextBuffer();
            }
            if (this._outBufPos < this._outBufEnd) {
                outchar = this._outbuf[this._outBufPos++];
            }
            return outchar;
        }

        // Read characters into an array.
        @Override
        public int read(char[] cbuf) throws IOException
        {
            if (!_ready) {
                throw new IOException(this.getClass().getName()+ " is not ready");
            }
            if (_state != 0) return -1;

            int dstPos = 0;
            int needed = cbuf.length;

            while (needed > 0) {
                // read input until we get a translatable character
                if (this._outBufPos >= this._outBufEnd) {
                    this.loadNextBuffer();
                }
                if (this._outBufPos >= this._outBufEnd) {
                    break;
                }
                int xfer = this._outBufEnd - this._outBufPos;
                if (xfer > needed) xfer = needed;
                System.arraycopy(this._outbuf, this._outBufPos, cbuf, dstPos, xfer);
                this._outBufPos += xfer;
                needed -= xfer;
            }
            return dstPos;
        }

        // Read characters into a portion of an array.
        @Override
        public int read(char[] cbuf, int off, int rlen) throws IOException
        {
            if (!_ready) {
                throw new IOException(this.getClass().getName()+ " is not ready");
            }
            if (_state != 0) return -1;

            int dstPos = off;
            int needed = rlen;
            while (needed > 0) {
                // read input until we get a translatable character
                if (this._outBufPos >= this._outBufEnd) {
                    this.loadNextBuffer();
                }
                if (this._outBufPos >= this._outBufEnd) {
                    break;
                }
                int xfer = this._outBufEnd - this._outBufPos;
                if (xfer > needed) xfer = needed;
                System.arraycopy(this._outbuf, this._outBufPos, cbuf, dstPos, xfer);
                this._outBufPos += xfer;
                dstPos += xfer;
                needed -= xfer;
            }
            return dstPos;
        }

        // Tell whether this stream is ready to be read.
        @Override
        public boolean ready() throws IOException
        {
            // TODO I don't think this is strictly correct.
            return this._ready && (_source.available() > 0);
        }

        // Reset the stream.
        @Override
        public void reset() throws IOException
        {
            throw new IOException("mark not supported");
        }

        //Skip characters.
        @Override
        public long skip(long n) throws IOException
        {
            if (!_ready) {
                throw new IOException(this.getClass().getName()+ " is not ready");
            }
            if (n < 0) {
                throw new IllegalArgumentException("error skip only support non-negative a values for n");
            }
            long needed = n;
            int  available;

            while (needed > 0) {
                available = this._outBufEnd - this._outBufPos;
                if (available < 1) {
                    this.loadNextBuffer();
                    available = this._outBufEnd - this._outBufPos;
                    if (available < 1) break;
                }
                if (available > needed) {
                    this._outBufPos += (int)needed;
                    needed = 0;
                    break;
                }
                needed -= available;
                this._outBufPos += available;
            }
            return n - needed;
        }
    }



}<|MERGE_RESOLUTION|>--- conflicted
+++ resolved
@@ -41,6 +41,7 @@
  *
  */
 
+import com.amazon.ion.IonException;
 import com.amazon.ion.util.IonTextUtils;
 import java.io.IOException;
 import java.io.InputStream;
@@ -119,7 +120,7 @@
     }
     public final static boolean isBase64Character(int c) {
     	if (c < 32 || c > 255) return false;
-    	return (URLSafe64CharToInt[c] > 0);
+    	return (URLSafe64CharToInt[c] >= 0);
     }
     public Base64Encoder() {}
 
@@ -199,15 +200,8 @@
                     break;
                 }
                 if (IonTextUtils.isWhitespace(c)) continue;
-<<<<<<< HEAD
-                cbin = this._chartobin[c];
-                if (cbin == -1) {
-                    throw new IOException("invalid base64 character (" + c + ")");
-                }
-=======
                 cbin = characterToBinary(c);
                 
->>>>>>> 7cf31b76
                 this._buffer[inlen++] = (char)cbin;
             }
             if (inlen != 4) {
