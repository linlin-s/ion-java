// Copyright (c) 2010 Amazon.com, Inc.  All rights reserved.

package com.amazon.ion.impl.lite;

import static com.amazon.ion.impl.IonImplUtils.addAllNonNull;
import static com.amazon.ion.util.IonTextUtils.printString;

import com.amazon.ion.ContainedValueException;
import com.amazon.ion.IonBinaryWriter;
import com.amazon.ion.IonBlob;
import com.amazon.ion.IonBool;
import com.amazon.ion.IonCatalog;
import com.amazon.ion.IonClob;
import com.amazon.ion.IonContainer;
import com.amazon.ion.IonDatagram;
import com.amazon.ion.IonDecimal;
import com.amazon.ion.IonException;
import com.amazon.ion.IonFloat;
import com.amazon.ion.IonInt;
import com.amazon.ion.IonList;
import com.amazon.ion.IonLoader;
import com.amazon.ion.IonReader;
import com.amazon.ion.IonSexp;
import com.amazon.ion.IonString;
import com.amazon.ion.IonStruct;
import com.amazon.ion.IonSymbol;
import com.amazon.ion.IonSystem;
import com.amazon.ion.IonTextReader;
import com.amazon.ion.IonTimestamp;
import com.amazon.ion.IonType;
import com.amazon.ion.IonValue;
import com.amazon.ion.IonWriter;
import com.amazon.ion.SymbolTable;
import com.amazon.ion.UnsupportedIonVersionException;
import com.amazon.ion.impl.IonBinary.BufferManager;
import com.amazon.ion.impl.IonReaderFactoryX;
import com.amazon.ion.impl.IonReaderWriterPrivate;
import com.amazon.ion.impl.IonSystemPrivate;
import com.amazon.ion.impl.IonWriterBinaryCompatibility;
import com.amazon.ion.impl.IonWriterFactory;
import com.amazon.ion.impl.IonWriterUserText.TextOptions;
import com.amazon.ion.impl.SystemReader;
import com.amazon.ion.impl.UnifiedSymbolTable;
import com.amazon.ion.system.SimpleCatalog;
import java.io.IOException;
import java.io.InputStream;
import java.io.OutputStream;
import java.io.Reader;
import java.util.ArrayList;
import java.util.Arrays;
import java.util.Date;
import java.util.Iterator;
import java.util.List;
import java.util.NoSuchElementException;

/**
 *
 */
public class IonSystemLite
    extends ValueFactoryLite
    implements IonSystemPrivate, IonContext
{
    private static int DEFAULT_CONTEXT_FREE_LIST_SIZE = 1000;

    private final UnifiedSymbolTable _system_symbol_table = UnifiedSymbolTable.makeSystemSymbolTable(this, 1);
    private       IonCatalog         _catalog;
    private       ValueFactoryLite   _value_factory;
    private       IonLoader          _loader;


    public IonSystemLite()
    {
        this(new SimpleCatalog());
    }

    public IonSystemLite(IonCatalog catalog)
    {
        init_system(catalog, DEFAULT_CONTEXT_FREE_LIST_SIZE);
    }

    private void init_system(IonCatalog catalog, int context_free_list_size)
    {
        set_context_free_list_max(context_free_list_size);

        _catalog = catalog;
        _loader = new IonLoaderLite(this, catalog);

        // whacked but I'm not going to figure this out right now
        _value_factory = this;
        _value_factory.set_system(this);

        return;
    }

    /**
     * IonSystem Methods
     */

    @SuppressWarnings("unchecked")
    public <T extends IonValue> T clone(T value) throws IonException
    {
        // Use "fast clone" when the system is the same.
        if (value.getSystem() == this)
        {
            return (T) value.clone();
        }

        IonDatagram datagram = newDatagram();
        IonWriter writer = IonWriterFactory.makeWriter(datagram);
        IonReader reader = IonReaderFactoryX.makeSystemReader(value);

        try {
            writer.writeValues(reader);
        }
        catch (IOException e) {
            throw new IonException(e);
        }

        if (value instanceof IonDatagram)
        {
            return (T) datagram;
        }

        IonValue copy = datagram.get(0);
        copy.removeFromContainer();
        return (T) copy;
    }

    public IonCatalog getCatalog()
    {
        return _catalog;
    }

    public synchronized IonLoader getLoader()
    {
        return _loader;
    }

    public IonLoader newLoader()
    {
        return new IonLoaderLite(this, _catalog);
    }

    public IonLoader newLoader(IonCatalog catalog)
    {
        return new IonLoaderLite(this, catalog);
    }

    public SymbolTable getSystemSymbolTable()
    {
        return _system_symbol_table;
    }

    public SymbolTable getSystemSymbolTable(String ionVersionId)
        throws UnsupportedIonVersionException
    {
        if (!UnifiedSymbolTable.ION_1_0.equals(ionVersionId)) {
            throw new UnsupportedIonVersionException("only Ion version 1 is supported currently");
        }
        return getSystemSymbolTable();
    }

    public Iterator<IonValue> iterate(Reader ionText)
    {
        IonReader reader = IonReaderFactoryX.makeReader(this, ionText);
        ReaderIterator iterator = new ReaderIterator(this, reader);
        return iterator;
    }

    public Iterator<IonValue> iterate(InputStream ionData)
    {
        IonReader reader = IonReaderFactoryX.makeReader(this, ionData);
        ReaderIterator iterator = new ReaderIterator(this, reader);
        return iterator;
    }

    public Iterator<IonValue> iterate(String ionText)
    {
        IonReader reader = IonReaderFactoryX.makeReader(this, ionText);
        ReaderIterator iterator = new ReaderIterator(this, reader);
        return iterator;
    }

    public Iterator<IonValue> iterate(byte[] ionData)
    {
        IonReader reader = IonReaderFactoryX.makeReader(this, ionData);
        ReaderIterator iterator = new ReaderIterator(this, reader);
        return iterator;
    }

    public IonBinaryWriter newBinaryWriter()
    {
        IonBinaryWriter writer = new IonWriterBinaryCompatibility.User(this, _catalog);
        return writer;
    }

    public IonBinaryWriter newBinaryWriter(SymbolTable... imports)
    {
        UnifiedSymbolTable symbols = UnifiedSymbolTable.makeNewLocalSymbolTable(this, this.getSystemSymbolTable(), imports);
        IonBinaryWriter writer = new IonWriterBinaryCompatibility.User(this, _catalog);
        try {
            writer.setSymbolTable(symbols);
        }
        catch (IOException e) {
            throw new IonException(e);
        }
        return writer;
    }

    public IonWriter newTextWriter(Appendable out)
    {
        TextOptions options = new TextOptions(false /* prettyPrint */, true /* printAscii */, true /* filterOutSymbolTables */);
        IonWriter userWriter = newTextWriter(out, options);
        return userWriter;
    }

    public IonWriter newTextWriter(Appendable out, boolean pretty)
    {
        TextOptions options = new TextOptions(pretty /* prettyPrint */, true /* printAscii */, true /* filterOutSymbolTables */);
        IonWriter userWriter = newTextWriter(out, options);
        return userWriter;
    }

    public IonWriter newTextWriter(Appendable out, TextOptions options)
    {
        IonWriter userWriter = IonWriterFactory.makeWriter(this, out, options);
        return userWriter;
    }

    public IonWriter newTextWriter(Appendable out, SymbolTable... imports)
        throws IOException
    {
        TextOptions options = new TextOptions(false /* prettyPrint */, true /* printAscii */, true /* filterOutSymbolTables */);
        IonWriter writer = newTextWriter(out, options, imports);
        return writer;
    }

    public IonWriter newTextWriter(Appendable out, TextOptions options, SymbolTable... imports)
        throws IOException
    {
        UnifiedSymbolTable lst = newLocalSymbolTable(imports);
        IonWriter writer = newTextWriter(out, options);
        writer.setSymbolTable(lst);
        return writer;
    }

    public IonWriter newTextWriter(OutputStream out)
    {
        TextOptions options = new TextOptions(false /* prettyPrint */, true /* printAscii */, true /* filterOutSymbolTables */);
        IonWriter userWriter = newTextWriter(out, options);
        return userWriter;
    }

    public IonWriter newTextWriter(OutputStream out, TextOptions options)
    {
        IonWriter userWriter = IonWriterFactory.makeWriter(this, out, options);
        return userWriter;
    }

    public IonWriter newTextWriter(OutputStream out, SymbolTable... imports)
        throws IOException
    {
        TextOptions options = new TextOptions(false /* prettyPrint */, true /* printAscii */, true /* filterOutSymbolTables */);
        IonWriter writer = newTextWriter(out, options, imports);
        return writer;
    }

    public IonWriter newTextWriter(OutputStream out, TextOptions options, SymbolTable... imports)
        throws IOException
    {
        UnifiedSymbolTable lst = newLocalSymbolTable(imports);
        IonWriter writer = newTextWriter(out, options);
        writer.setSymbolTable(lst);
        return writer;
    }

    public UnifiedSymbolTable newLocalSymbolTable(SymbolTable... imports)
    {
        if (imports == null || imports.length == 0)
        {
            UnifiedSymbolTable st = UnifiedSymbolTable.makeNewLocalSymbolTable(this, getSystemSymbolTable());
            return st;
        }

        SymbolTable systemTable;
        if (imports[0].isSystemTable())
        {
            systemTable = imports[0];

            if (imports.length != 0)
            {
                SymbolTable[] others = new SymbolTable[imports.length - 1];
                System.arraycopy(imports, 1, others, 0, imports.length - 1);
                imports = others;
            }
            else
            {
                imports = null;
            }
        }
        else
        {
            systemTable = getSystemSymbolTable();
        }

        UnifiedSymbolTable st = UnifiedSymbolTable.makeNewLocalSymbolTable(this, systemTable, imports);
        // done in makeNewLocalSymbolTable():  st.setSystem(this);
        return st;
    }

    public UnifiedSymbolTable newSharedSymbolTable(IonStruct ionRep)
    {
        UnifiedSymbolTable st = UnifiedSymbolTable.makeNewSharedSymbolTable(ionRep);
        return st;
    }

    public UnifiedSymbolTable newSharedSymbolTable(IonReader reader)
    {
        UnifiedSymbolTable st = UnifiedSymbolTable.makeNewSharedSymbolTable(this, reader, false);
        return st;
    }

    public UnifiedSymbolTable newSharedSymbolTable(IonReader reader, boolean isOnStruct)
    {
        UnifiedSymbolTable st = UnifiedSymbolTable.makeNewSharedSymbolTable(this, reader, isOnStruct);
        return st;
    }

    public UnifiedSymbolTable newSharedSymbolTable(String name,
                                                   int version,
                                                   Iterator<String> newSymbols,
                                                   SymbolTable... imports)
    {
        // TODO streamline to avoid making this collection
        ArrayList<String> syms = new ArrayList<String>();

        if (version > 1)
        {
            int priorVersion = version - 1;
            SymbolTable prior = _catalog.getTable(name, priorVersion);
            if (prior == null || prior.getVersion() != priorVersion)
            {
                String message =
                    "Catalog does not contain symbol table " +
                    printString(name) + " version " + priorVersion +
                    " required to create version " + version;
                throw new IonException(message);
            }

            addAllNonNull(syms, prior.iterateDeclaredSymbolNames());
        }

        for (SymbolTable imported : imports)
    {
            addAllNonNull(syms, imported.iterateDeclaredSymbolNames());
        }

        addAllNonNull(syms, newSymbols);

        UnifiedSymbolTable st = UnifiedSymbolTable.makeNewSharedSymbolTable(this, name, version, syms.iterator());

        return st;
    }

    public IonValue newValue(IonReader reader)
    {
        IonValue value = load_value(reader);
        return value;
    }

    private IonValueLite load_value(IonReader reader)
    {
        IonValueLite value = load_value_helper(reader);
        if (value == null) {
            return null;
        }
        if (value._isSymbolPresent()) {
            value.populateSymbolValues(null);
        }
        return value;
    }

    private IonValueLite load_value_helper(IonReader reader)
    {
        boolean symbol_encountered = false;

        IonType t = reader.getType();
        if (t == null) {
            return null;
        }
        IonValueLite v;
        if (reader.isNullValue()) {
            v = newNull(t);
        }
        else {
            switch (t) {
            case BOOL:
                v = newBool(reader.booleanValue());
                break;
            case INT:
                // TODO: how can the reader tell us the int is longer than a long?
                v = newInt(reader.longValue());
                break;
            case FLOAT:
                v = newFloat(reader.doubleValue());
                break;
            case DECIMAL:
                v = newDecimal(reader.decimalValue());
                break;
            case TIMESTAMP:
                v = newTimestamp(reader.timestampValue());
                break;
            case SYMBOL:
                v = newSymbol(reader.stringValue());
                symbol_encountered = true;
                break;
            case STRING:
                v = newString(reader.stringValue());
                break;
            case CLOB:
                v = newClob(reader.newBytes());
                break;
            case BLOB:
                v = newBlob(reader.newBytes());
                break;
            case LIST:
                v = newEmptyList();
                break;
            case SEXP:
                v = newEmptySexp();
                break;
            case STRUCT:
                v = newEmptyStruct();
                break;
            default: throw new IonException("unexpected type encountered reading value: "+t.toString());
            }
        }
        if (reader.isInStruct()) {
            String fieldName = reader.getFieldName();
            v.setFieldName(fieldName);
            symbol_encountered = true;
        }
        String[] uta = reader.getTypeAnnotations();
        if (uta != null && uta.length > 0) {
            for (int ii=0; ii<uta.length; ii++) {
                v.addTypeAnnotation(uta[ii]);
            }
            symbol_encountered = true;
        }
        if (!reader.isNullValue()) {
            switch (t) {
            case BOOL:
            case INT:
            case FLOAT:
            case DECIMAL:
            case TIMESTAMP:
            case SYMBOL:
            case STRING:
            case CLOB:
            case BLOB:
                break;
            case LIST:
            case SEXP:
            case STRUCT:
                // we have to load the children after we grabbed the
                // fieldname and annotations off of the parent container
                if (load_children((IonContainerLite)v, reader)) {
                    symbol_encountered = true;
                }
                break;
            default:
                throw new IonException("unexpected type encountered reading value: "+t.toString());
            }
        }
        if (symbol_encountered) {
            v._isSymbolPresent(true);
        }
        return v;
    }

    private boolean load_children(IonContainerLite container, IonReader reader)
    {
        boolean contains_symbol = false;
        //final boolean in_struct = (container instanceof IonStruct);
        //IonStruct struct_container = null;
        //if (in_struct) {
        //    struct_container = (IonStruct)container;
        //}
        reader.stepIn();
        for (;;) {
            IonType t = reader.next();
            if (t == null) {
                break;
            }
            IonValueLite child = load_value_helper(reader);
            //if (in_struct) {
            //    struct_container.add(child.getFieldName(), child);
            //}
            //else {
                container.add(child);
            //}
            if (child._isSymbolPresent()) {
                contains_symbol = true;
            }
        }
        reader.stepOut();
        return contains_symbol;
    }

    IonValueLite newValue(IonType valueType)
    {
        IonValueLite v;

        if (valueType == null) {
            throw new IllegalArgumentException("the value type must be specified");
        }
        switch (valueType) {
        case NULL:          v = newNull();          break;
        case BOOL:          v = newNullBool();      break;
        case INT:           v = newNullInt();       break;
        case FLOAT:         v = newNullFloat();     break;
        case DECIMAL:       v = newNullDecimal();   break;
        case TIMESTAMP:     v = newNullTimestamp(); break;
        case SYMBOL:        v = newNullSymbol();    break;
        case STRING:        v = newNullString();    break;
        case CLOB:          v = newNullClob();      break;
        case BLOB:          v = newNullBlob();      break;
        case LIST:          v = newEmptyList();     break;
        case SEXP:          v = newEmptySexp();     break;
        case STRUCT:        v = newEmptyStruct();   break;
        default: throw new IonException("unexpected type encountered reading value: "+valueType);
        }

        return v;
    }


    public IonWriter newWriter(IonContainer container)
    {
        IonWriter writer = IonWriterFactory.makeWriter(container);
        return writer;
    }

    public void setCatalog(IonCatalog catalog)
    {
        this._catalog = catalog;
    }

    public IonValue singleValue(String ionText)
    {
        Iterator<IonValue> it = this.iterate(ionText);
        IonValue value = null;
        try {
            value = it.next();
        }
        catch (NoSuchElementException e) {
            // value is already null, just
            // fall through where we'll throw
            // an IonException
        }
        if (value == null || it.hasNext()) {
            throw new IonException("not a single value");
        }
        return value;
    }

    public IonValue singleValue(byte[] ionData)
    {
        Iterator<IonValue> it = this.iterate(ionData);
        IonValue value = null;
        try {
            value = it.next();
        }
        catch (NoSuchElementException e) {
            // value is already null, just
            // fall through where we'll throw
            // an IonException
        }
        if (value == null || it.hasNext()) {
            throw new IonException("not a single value");
        }
        return value;
    }

    /**
     * IonContext methods
     */
    public SymbolTable getLocalSymbolTable(IonValueLite child)
    {
        // if this request makes it up to the system
        // it means there was no local symbol table
        // defined on the top level of the value.
        // So we'll make one there.
        SymbolTable local = this.newLocalSymbolTable();
        IonContext context = child.getContext();
        if (context == this) {
            context = new IonConcreteContext(this);
            context.setParentThroughContext(child, this);
            context.setSymbolTableOfChild(local, child);
        }
        child.setContext(context);
        return local;
    }

    public IonContainerLite getParentThroughContext()
    {
        return null;
    }

    public SymbolTable getSymbolTable()
    {
        return getSystemSymbolTable();
    }

    public SymbolTable getAssignedSymbolTable()
    {
        return null;
    }

    public SymbolTable getContextSymbolTable()
    {
        return null;
    }

    public IonSystem getSystem()
    {
        return this;
    }
    public IonSystemLite getSystemLite()
    {
        return this;
    }

    public void setParentThroughContext(IonValueLite child, IonContext context)
    {
        assert(child != null);
        child.setContext(context);
    }

    public void setSymbolTableOfChild(SymbolTable symbols, IonValueLite child)
    {
        assert(child != null);
        if (UnifiedSymbolTable.isAssignableTable(symbols) == false) {
            throw new IllegalArgumentException("shared symbol tables cannot be set as a current symbol table");
        }
        if (child.getAssignedSymbolTable() == symbols) {
            return;
        }
        IonContext context = child.getContext();
        if (context == this) {
            context = allocateConcreteContext();
            context.setParentThroughContext(child, this);
        }
        else {
            assert(context instanceof IonConcreteContext);
        }
        context.setSymbolTableOfChild(symbols, child);
    }

    private static final IonConcreteContext[] EMPTY_CONTEXT_ARRAY = new IonConcreteContext[0];
    private int                  _free_count;
    private IonConcreteContext[] _free_contexts;
    protected final void set_context_free_list_max(int size) {
        if (size < 1) {
            _free_contexts = EMPTY_CONTEXT_ARRAY;
        }
        else if (_free_contexts == null || size != _free_contexts.length) {
            IonConcreteContext[] temp = new IonConcreteContext[size];
            if (_free_count > 0) {
                if (_free_count > size) {
                    _free_count = size;
                }
                System.arraycopy(_free_contexts, 0, temp, 0, _free_count);
            }
            _free_contexts = temp;
        }
    }
    protected final IonConcreteContext allocateConcreteContext()
    {
        IonConcreteContext context = null;
        if (_free_count > 0) {
            synchronized (this._free_contexts) {
                if (_free_count > 0) {
                    _free_count--;
                    context = _free_contexts[_free_count];
                    _free_contexts[_free_count] = null;
                }
            }
        }
        if (context == null) {
            context = new IonConcreteContext(this);
        }
        return context;
    }
    protected final void releaseConcreteContext(IonConcreteContext context)
    {
        if (_free_contexts.length > 0) {
            synchronized (this._free_contexts) {
                if (_free_count < _free_contexts.length) {
                    _free_contexts[_free_count] = context;
                    _free_count++;
                }
            }
        }
        context.clear();
    }

    protected IonSymbolLite newSystemIdSymbol(String ionVersionMarker)
    {
        if (!UnifiedSymbolTable.ION_1_0.equals(ionVersionMarker)) {
            throw new IllegalArgumentException("name isn't an ion version marker");
        }
        IonSymbolLite ivm = new IonSymbolLite(this, false);
        ivm.setValue(ionVersionMarker);
        ivm.setIsIonVersionMarker(true);

        return ivm;
    }

    static class ReaderIterator
        implements SystemReader // Iterator<IonValue>, Closeable
    {
        private final IonReader        _reader;
        private final IonSystemLite    _system;
        private       IonType          _next;
        private       SymbolTable      _previous_symbols; // we're faking the datagram behavior with this


        // TODO: do we need catalog, import support for this?
        //       we are creating ion values which might want
        //       a local symbol table in some cases.
        protected ReaderIterator(IonSystemLite system, IonReader reader)
        {
            _reader = reader;
            _system = system;
            _previous_symbols = _system.getSystemSymbolTable();
        }

        public SymbolTable getSymbolTable() {
            return _reader.getSymbolTable();
        }

        public boolean hasNext()
        {
            if (_next == null) {
                _next = _reader.next();
            }
            return (_next != null);
        }

        public IonValue next()
        {
            if (!hasNext()) {
                throw new NoSuchElementException();  // IterationTest.testSimpleIteration() wants this
                // return null;  // LoaderTest.testSingleValue is expecting null so IonSystemLite.singleValue can throw an IonException - or should we change testSingleValue ??
            }

            // make an ion value from our reader
            IonValueLite value = _system.load_value(_reader);

            // we've used up the value now, force a _reader._next() the next time through
            _next = null;

            // now set the values symbol table if necessary
            // this is the symbol table that was passed up
            // by the reader getting to this value
            SymbolTable symbols = get_values_local_symbol_table();

            // we still have to create a local symbol table if
            // we hit something with symbols and the current
            // symbol table is the system symbol table
            if (value._isSymbolPresent()) {
                if (symbols == null || !symbols.isLocalTable()) {
                    symbols = value.getContext().getLocalSymbolTable(value);
                }
            }

            // if we have a symbol table for the value, apply it
            if (symbols != null) {
                value.setSymbolTable(symbols);
                _previous_symbols = symbols;
            }

            return value;
        }

        private SymbolTable get_values_local_symbol_table()
        {
            SymbolTable symbols;

            if (_reader instanceof IonReaderWriterPrivate) {
                symbols = ((IonReaderWriterPrivate)_reader).pop_passed_symbol_table();
                if (symbols != null) {
                    _previous_symbols = symbols;
                }
            }

            return _previous_symbols;
        }

        public void remove()
        {
            throw new UnsupportedOperationException();
        }

        public void close() throws IOException
        {
            // TODO _reader.close();
        }

        //
        //  Bonus methods to support old SystemReader iteration interface
        //
        public boolean canSetLocalSymbolTable()
        {
            return false;
        }

        public boolean currentIsHidden()
        {
            IonType t = _reader.getType();
            if (t == null) {
                return false;
            }
            switch(t) {
            case SYMBOL:
                String symbol = _reader.stringValue();
                if (UnifiedSymbolTable.ION_1_0.equals(symbol)) {
                    return true;
                }
                break;
            case STRUCT:
                String [] annotations = _reader.getTypeAnnotations();
                for (int ii=0; ii<annotations.length; ii++) {
                    if (UnifiedSymbolTable.ION_SYMBOL_TABLE.equals(annotations[ii])) {
                        return true;
                    }
                }
                break;
            default:
                break;
            }
            return false;
        }

        public BufferManager getBuffer()
        {
            return null;
        }

        public IonCatalog getCatalog()
        {
            // TODO: get catalog from reader
            return _system.getCatalog();
        }

        public SymbolTable getLocalSymbolTable()
        {
            return _reader.getSymbolTable();
        }

        public IonSystem getSystem()
        {
            return _system;
        }

        public void resetBuffer()
        {
            return;
        }

        public void setLocalSymbolTable(SymbolTable symbolTable)
        {
            throw new UnsupportedOperationException();
        }
    }

    public IonBlob newBlob()
    {
        return newNullBlob();
    }

    public IonBool newBool()
    {
        return newNullBool();
    }

    public IonClob newClob()
    {
        return newNullClob();
    }

    public IonTimestamp newCurrentUtcTimestamp()
    {
        IonTimestampLite result = super.newNullTimestamp();
        result.setCurrentTimeUtc();
        return result;
    }

    public IonDatagram newDatagram()
    {
        IonCatalog catalog = this.getCatalog();
        IonDatagram dg = newDatagram(catalog);
        return dg;
    }

    public IonDatagram newDatagram(IonCatalog catalog)
    {
        IonDatagram dg = new IonDatagramLite(this, catalog);
        return dg;
    }

    public IonDatagram newDatagram(IonValue initialChild)
    {
        IonDatagram dg = newDatagram(this.getCatalog(), initialChild);
        return dg;
    }

    public IonDatagram newDatagram(IonCatalog catalog, IonValue initialChild)
    {
        IonDatagram dg = new IonDatagramLite(this, catalog);
        dg.add(initialChild);
        return dg;
    }

    public IonDatagram newDatagram(SymbolTable... imports)
    {
        IonCatalog catalog = this.getCatalog();
        IonDatagram dg = newDatagram(catalog, imports);
        return dg;
    }

    public IonDatagram newDatagram(IonCatalog catalog, SymbolTable... imports)
    {
        UnifiedSymbolTable symbols = UnifiedSymbolTable.makeNewLocalSymbolTable(this, catalog, this.getSystemSymbolTable(), imports);
        IonDatagramLite dg = new IonDatagramLite(this, catalog);
        dg.setSymbolTable(symbols);
        return dg;
    }

    public IonDecimal newDecimal()
    {
        return newNullDecimal();
    }

    public IonFloat newFloat()
    {
        return newNullFloat();
    }

    public IonInt newInt()
    {
        return newNullInt();
    }

    public IonList newList()
    {
        return newNullList();
    }

    public IonTextReader newReader(String ionText)
    {
        IonTextReader reader = IonReaderFactoryX.makeReader(this, ionText);
        return reader;
    }

    public IonReader newReader(byte[] ionData)
    {
        IonReader reader = IonReaderFactoryX.makeReader(this, getCatalog(), ionData, 0, ionData.length);
        return reader;
    }

    public IonReader newReader(IonCatalog catalog, byte[] ionData)
    {
        IonReader reader = newReader(catalog, ionData, 0, ionData.length);
        return reader;
    }

    public IonReader newReader(byte[] ionData, int offset, int len)
    {
        IonReader reader = newReader(getCatalog(), ionData, 0, ionData.length);
        return reader;
    }

    public IonReader newReader(IonCatalog catalog, byte[] ionData, int offset, int len)
    {
        IonReader reader = IonReaderFactoryX.makeReader(this, catalog, ionData, offset, len);
        return reader;
    }

    public IonReader newReader(InputStream ionData)
    {
        IonReader reader = newReader(this.getCatalog(), ionData);
        return reader;
    }

    public IonReader newReader(IonCatalog catalog, InputStream ionData)
    {
        IonReader reader = IonReaderFactoryX.makeReader(this, catalog, ionData);
        return reader;
    }

    public IonReader newReader(IonValue value)
    {
        IonReader reader = newReader(this.getCatalog(), value);
        return reader;
    }

    public IonReader newReader(IonCatalog catalog, IonValue value)
    {
        IonReader reader = IonReaderFactoryX.makeReader(this, catalog, value);
        return reader;
    }

    public IonSexp newSexp()
    {
        return newNullSexp();
    }

    public IonString newString()
    {
        return newNullString();
    }

    public IonStruct newStruct()
    {
        return newNullStruct();
    }

    public IonSymbol newSymbol()
    {
        return newNullSymbol();
    }

    public IonTimestamp newTimestamp()
    {
        return newNullTimestamp();
    }

    public IonTimestamp newUtcTimestamp(Date utcDate)
    {
        IonTimestamp result = newTimestamp();
        if (utcDate != null)
        {
            result.setMillisUtc(utcDate.getTime());
        }
        return result;
    }

    public IonTimestamp newUtcTimestampFromMillis(long millis)
    {
        IonTimestamp result = newTimestamp();
        result.setMillisUtc(millis);
        return result;
    }

    public <T extends IonValue> IonList newList(T... values)
        throws ContainedValueException, NullPointerException
    {
        List<T> e = (values == null ? null : Arrays.asList(values));
        IonListLite ionValue = newEmptyList();
        if (e == null) {
            ionValue.makeNull();
        }
        else {
            ionValue.addAll(e);
        }
        return ionValue;
    }

<<<<<<< HEAD
    public IonSexpLite newSexp(Collection<? extends IonValue> values)
        throws ContainedValueException, NullPointerException
    {
        IonSexpLite ionValue = newEmptySexp();
        if (values == null) {
            ionValue.makeNull();
        }
        else {
            ionValue.addAll(values);
        }
        return ionValue;
    }

=======
>>>>>>> d280679c
    public <T extends IonValue> IonSexp newSexp(T... values)
        throws ContainedValueException, NullPointerException
    {
        List<T> e = (values == null ? null : Arrays.asList(values));
        IonSexpLite ionValue = newEmptySexp();
        if (e == null) {
            ionValue.makeNull();
        }
        else {
            ionValue.addAll(e);
        }
        return ionValue;
    }

    /*************************************************************
     *
     * methods in IonSystemImpl (now declared in IonSystemPrivate)
     *
     */

    public SystemReader newBinarySystemReader(IonCatalog catalog,
                                              InputStream ionBinary)
        throws IOException
    {
        // TODO: do something with the catalog - update readers
        IonReader reader = IonReaderFactoryX.makeReader(ionBinary);
        SystemReader sysreader = new ReaderIterator(this, reader);
        return sysreader;
    }

    public IonBinaryWriter newBinarySystemWriter()
    {
        IonBinaryWriter writer = new IonWriterBinaryCompatibility.System(this, false);
        return writer;
    }

    public SystemReader newLegacySystemReader(IonCatalog catalog,
                                              byte[] ionData)
    {
        // TODO: do something with the catalog - update readers
        IonReader reader = IonReaderFactoryX.makeReader(ionData);
        SystemReader sysreader = new ReaderIterator(this, reader);
        return sysreader;
    }

    public SystemReader newPagedBinarySystemReader(IonCatalog catalog,
                                                   InputStream ionBinary)
        throws IOException
    {
        IonReader reader = IonReaderFactoryX.makeReader(ionBinary);
        ReaderIterator iterator = new ReaderIterator(this, reader);
        return iterator;
    }

    public IonTextReader newSystemReader(String ionText)
    {
        IonTextReader reader = IonReaderFactoryX.makeSystemReader(ionText);
        return reader;
    }

    public IonTextReader newSystemReader(Reader ionText)
    {
        IonTextReader reader = IonReaderFactoryX.makeSystemReader(ionText);
        return reader;
    }

    public IonReader newSystemReader(byte[] ionData)
    {
        IonReader reader = IonReaderFactoryX.makeReader(ionData);
        return reader;
    }

    public IonReader newSystemReader(byte[] ionData, int offset, int len)
    {
        IonReader reader = IonReaderFactoryX.makeReader(ionData, offset, len);
        return reader;
    }

    public IonReader newSystemReader(InputStream ionData)
    {
        IonReader reader = IonReaderFactoryX.makeReader(ionData);
        return reader;
    }

    public IonReader newSystemReader(IonValue value)
    {
        IonReader reader = IonReaderFactoryX.makeSystemReader(value);
        return reader;
    }

    public IonWriter newTextWriter(OutputStream out, boolean pretty)
    {
        // prettyPrint, boolean printAscii, boolean filterOutSymbolTables
        TextOptions options = new TextOptions(pretty, true, true);
        IonWriter writer = IonWriterFactory.makeWriter(this, out, options);
        return writer;
    }

    public IonWriter newTreeSystemWriter(IonContainer container)
    {
        IonWriter writer = IonWriterFactory.makeSystemWriter(container);
        return writer;
    }

    public IonWriter newTreeWriter(IonContainer container)
    {
        IonWriter writer = IonWriterFactory.makeWriter(container);
        return writer;
    }

    public Iterator<IonValue> systemIterate(String ionText)
    {
        IonReader reader = IonReaderFactoryX.makeSystemReader(this, ionText);
        Iterator<IonValue> iterator = make_system_iterator(reader);
        return iterator;
    }

    public Iterator<IonValue> systemIterate(InputStream ionData)
    {
        IonReader reader = IonReaderFactoryX.makeReader(this, ionData);
        Iterator<IonValue> iterator = make_system_iterator(reader);
        return iterator;
    }

    private Iterator<IonValue> make_system_iterator(IonReader reader)
    {
        IonDatagram datagram = newDatagram();
        IonWriter writer = IonWriterFactory.makeWriter(datagram);
        try {
            writer.writeValues(reader);
        }
        catch (IOException e) {
            throw new IonException(e);
        }
        Iterator<IonValue> iterator = datagram.systemIterator();
        return iterator;
    }

    public boolean valueIsSharedSymbolTable(IonValue value)
    {
        if (value instanceof IonStruct) {
            if (value.hasTypeAnnotation(UnifiedSymbolTable.ION_SYMBOL_TABLE)) {
                return true;
            }
        }
        return false;
    }
}<|MERGE_RESOLUTION|>--- conflicted
+++ resolved
@@ -1068,22 +1068,6 @@
         return ionValue;
     }
 
-<<<<<<< HEAD
-    public IonSexpLite newSexp(Collection<? extends IonValue> values)
-        throws ContainedValueException, NullPointerException
-    {
-        IonSexpLite ionValue = newEmptySexp();
-        if (values == null) {
-            ionValue.makeNull();
-        }
-        else {
-            ionValue.addAll(values);
-        }
-        return ionValue;
-    }
-
-=======
->>>>>>> d280679c
     public <T extends IonValue> IonSexp newSexp(T... values)
         throws ContainedValueException, NullPointerException
     {
