--- conflicted
+++ resolved
@@ -2,6 +2,7 @@
 
 package com.amazon.ion.impl;
 
+import com.amazon.ion.IonSystem;
 import com.amazon.ion.Decimal;
 import com.amazon.ion.IonIterationType;
 import com.amazon.ion.IonType;
@@ -54,15 +55,6 @@
         return IonIterationType.SYSTEM_BINARY;
     }
 
-<<<<<<< HEAD
-    public IonSystem getSystem()
-    {
-        return _system;
-    }
-
-=======
->>>>>>> 595e346d
-
     //
     // public methods that typically user level methods
     // these are filled in by either the system reader
