--- conflicted
+++ resolved
@@ -10,6 +10,7 @@
 import com.amazon.ion.IonException;
 import com.amazon.ion.IonSequence;
 import com.amazon.ion.IonStruct;
+import com.amazon.ion.IonType;
 import com.amazon.ion.IonValue;
 import com.amazon.ion.NullValueException;
 import com.amazon.ion.ReadOnlyValueException;
@@ -36,8 +37,8 @@
      * WARNING: This member can change even when the value is read-only, since
      * the container may be mutable and have values added or removed.
      */
-    protected int _elementid;
-    private String _fieldName;
+    protected int    _elementid;
+    private String   _fieldName;
     private String[] _annotations;
 
     //
@@ -101,8 +102,6 @@
      */
 
     /**
-<<<<<<< HEAD
-=======
      * this hold all the various boolean flags we have
      * in a single int.  Use set_flag(), clear_flag(), is_true()
      * and the associated int flag to check the various flags.
@@ -151,14 +150,10 @@
 
 
     /**
->>>>>>> 37b0bb82
      * Indicates whether or not a value has been loaded from its buffer.
      * If the value does not have backing buffer this is always false;
      * If this value is true the _isPositionLoaded must also be true;
      */
-<<<<<<< HEAD
-    protected boolean      _isMaterialized;
-=======
     protected final boolean _isMaterialized() { return is_true(IS_MATERIALIZED); }
     protected final boolean _isMaterialized(boolean flag)
     {
@@ -170,15 +165,11 @@
         }
         return flag;
     }
->>>>>>> 37b0bb82
 
     /**
      * Indicates whether or not the position information has been loaded.
      * If the value does not have backing buffer this is always false;
      */
-<<<<<<< HEAD
-    protected boolean      _isPositionLoaded;
-=======
     protected final boolean _isPositionLoaded() { return is_true(IS_POSITION_LOADED); }
     protected final boolean _isPositionLoaded(boolean flag)
     {
@@ -190,15 +181,11 @@
         }
         return flag;
     }
->>>>>>> 37b0bb82
 
     /**
      * Indicates whether our nativeValue (stored by concrete subclasses)
      * has been determined.
      */
-<<<<<<< HEAD
-    protected boolean      _hasNativeValue;
-=======
     protected final boolean _hasNativeValue() { return is_true(HAS_NATIVE_VALUE); }
     protected final boolean _hasNativeValue(boolean flag)
     {
@@ -211,7 +198,6 @@
         return flag;
     }
 
->>>>>>> 37b0bb82
 
     /**
      * Indicates whether our {@link #_hasNativeValue} has been updated and is
@@ -224,9 +210,6 @@
      * <p>
      * Note that a value with no buffer is always dirty.
      */
-<<<<<<< HEAD
-    private boolean      _isDirty;
-=======
     protected final boolean _isDirty() { return is_true(IS_DIRTY); }
     private final boolean _isDirty(boolean flag)
     {
@@ -239,15 +222,11 @@
         return flag;
     }
 
->>>>>>> 37b0bb82
 
     /**
      * Tracks whether or not this instance is locked.  Locked values
      * may not be mutated and must be thread safe for reading.
      */
-<<<<<<< HEAD
-    protected boolean    _isLocked;
-=======
     protected final boolean _isLocked() { return is_true(IS_LOCKED); }
     protected final boolean _isLocked(boolean flag)
     {
@@ -304,9 +283,7 @@
         return flag;
     }
 
->>>>>>> 37b0bb82
-
-    protected boolean    _isSystemValue;
+
 
     /**
      * This is the containing value, if there is one.  The container
@@ -354,11 +331,13 @@
         _system = system;
 
         pos_init();
-        _isMaterialized     = false;
-        _isPositionLoaded   = false;
-        _hasNativeValue     = false;
-        _isDirty            = true;
+        _isMaterialized(false);
+        _isPositionLoaded(false);
+        _hasNativeValue(false);
+        _isDirty(true);
         pos_setTypeDescriptorByte(typedesc);
+        boolean isnull = (IonConstants.getLowNibble(typedesc) == IonConstants.lnIsNull);
+        _isNullValue(isnull);
     }
 
 
@@ -412,12 +391,26 @@
     }
 
 
-    protected void makeReady()
-    {
-        if (_hasNativeValue) return;
-        if (_isMaterialized) return;
+    // this is split to make it more likely
+    // that it will be inlined. This is
+    // very frequently called.
+    // It doesn't look like you can have
+    // a materialized value which doesn't
+    // have a native value, so the first
+    // test should be enough.  But the
+    // _isMaterialized test was there
+    // before and there's no need, at this
+    // time, to change this.
+    protected final void makeReady()
+    {
+        if (_hasNativeValue()) return;
+        makeReadyHelper();
+    }
+    private final void makeReadyHelper()
+    {
+        if (_isMaterialized()) return;
         if (_entry_start != -1) {
-            assert _isPositionLoaded == true;
+            assert _isPositionLoaded() == true;
             try {
                 materialize();
             }
@@ -519,21 +512,10 @@
         return value;
     }
 
-
-    public synchronized boolean isNullValue()
-    {
-        // container overrides this method
-        assert ! (this instanceof IonContainer);
-
-        // scalar classes override this, but call the
-        // super() copy (this one) when they don't
-        // have a native value.
-        assert _hasNativeValue == false || _isPositionLoaded == true;
-
-        int ln = this.pos_getLowNibble();
-        return (ln == IonConstants.lnIsNullAtom);
-    }
-
+    public final synchronized boolean isNullValue()
+    {
+        return _isNullValue();
+    }
 
     /**
      * Ensures that this value is not an Ion null.  Used as a helper for
@@ -562,18 +544,10 @@
     {
         if (this._fieldSid == 0 && this._fieldName != null)
         {
-<<<<<<< HEAD
-            SymbolTable symtab = getSymbolTable();
-            if (symtab == null) {
-                return -1;
-            }
-            _fieldSid = symtab.addSymbol(this._fieldName);
-=======
             this._fieldSid = this.resolveSymbol(this._fieldName);
             if (this._fieldSid == UnifiedSymbolTable.UNKNOWN_SID) {
                 this._fieldSid = this.addSymbol(this._fieldName);
             }
->>>>>>> 37b0bb82
         }
         return this._fieldSid;
     }
@@ -627,7 +601,7 @@
 
         // TODO why is this here?  (See below as well)
         // I think this is vestigial embedded value logic that's now wrong.
-        if (_container._isSystemValue) {
+        if (_container._isSystemValue()) {
             return _container.getContainer();
         }
         return _container;
@@ -650,22 +624,6 @@
         // used for timing things (to simulate a method call, but not do any work)
     }
 
-<<<<<<< HEAD
-    public final boolean isDirty() {
-        return _isDirty;
-    }
-
-    public void makeReadOnly() {
-        if (_isLocked) return;
-        synchronized (this) {
-            deepMaterialize();
-            _isLocked = true;
-        }
-    }
-
-    public final boolean isReadOnly() {
-        return _isLocked;
-=======
     public final boolean isDirty()
     {
         return _isDirty();
@@ -694,7 +652,6 @@
     public final boolean isReadOnly()
     {
         return _isLocked();
->>>>>>> 37b0bb82
     }
 
     /**
@@ -706,9 +663,14 @@
     protected final void checkForLock()
         throws ReadOnlyValueException
     {
-        if (_isLocked) {
-            throw new ReadOnlyValueException();
-        }
+        if (_isLocked()) {
+            throwReadOnlyException();
+        }
+    }
+    private final void throwReadOnlyException()
+        throws ReadOnlyValueException
+    {
+        throw new ReadOnlyValueException();
     }
 
     /**
@@ -718,8 +680,8 @@
     protected void setDirty()
     {
         checkForLock();
-        if (this._isDirty == false) {
-            this._isDirty = true;
+        if (this._isDirty() == false) {
+            this._isDirty(true);
             if (this._container != null) {
                 this._container.setDirty();
             }
@@ -732,7 +694,7 @@
     protected void setClean()
     {
         assert _buffer != null;
-        this._isDirty = false;
+        this._isDirty(false);
     }
 
     protected IonValueImpl get_symbol_table_root()
@@ -1049,9 +1011,9 @@
         // TODO: should this be if (!(_container instanceof IonDatagram)) _symboltable = null;
         //       that is push all symbol tables up to the immediate datagram child members?
         //       since there's no buffer there's no binary ...
-        _isMaterialized     = false;   // because there's no buffer
-        _isPositionLoaded   = false;
-        _isDirty            = true;
+        _isMaterialized(false);   // because there's no buffer
+        _isPositionLoaded(false);
+        _isDirty(true);
 
         _fieldSid           =  0;
         _entry_start        = -1;
@@ -1060,21 +1022,14 @@
         _next_start         = -1;
     }
 
-<<<<<<< HEAD
-    void pos_initDatagram(int typeDesc, int length) {
-        _isMaterialized     = false;
-        _isPositionLoaded   = true;
-        _hasNativeValue     = false;
-=======
     void pos_initDatagram(int typeDesc, int length)
     {
         _isMaterialized(false);
         _isPositionLoaded(true);
         _hasNativeValue(false);
->>>>>>> 37b0bb82
 
         // if we have a buffer, and it's not loaded, it has to be clean
-        _isDirty            = false;
+        _isDirty(false);
 
         _fieldSid           = 0;
         _type_desc          = typeDesc;
@@ -1087,9 +1042,9 @@
 
     void pos_clear()
     {
-        _isMaterialized     = false;
-        _isPositionLoaded   = false;
-        _isDirty            = true;
+        _isMaterialized(false);
+        _isPositionLoaded(false);
+        _isDirty(true);
 
         _fieldSid           =  0;
         _type_desc          =  0;
@@ -1101,10 +1056,10 @@
 
     void pos_load(int fieldId, Reader valueReader) throws IOException
     {
-        _isMaterialized     = false;
-        _isPositionLoaded   = true;
-        _hasNativeValue     = false;
-        _isDirty            = false; // if we have a buffer, and it's not loaded, it has to be clean
+        _isMaterialized(false);
+        _isPositionLoaded(true);
+        _hasNativeValue(false);
+        _isDirty(false); // if we have a buffer, and it's not loaded, it has to be clean
 
         pos_setFieldId(fieldId);
 
@@ -1141,7 +1096,7 @@
                 // the value length was "wrong"
                 vlen = IonConstants.BINARY_VERSION_MARKER_SIZE - 1;
                 this._next_start = this._value_content_start + vlen;
-                this._isSystemValue = true;
+                this._isSystemValue(true);
             }
             else {
                 // read past the annotation list
@@ -1273,19 +1228,16 @@
     /**
      * Decodes the content of this element into Java values for access via
      * this object.  If this is a container, the children are not necessarily
-     * materialized.
+     * materialized.  Real work is in materialize_helper() which has the
+     * synchronization is overridden in IonContainerImpl.  The split should
+     * allow materialize to be in-lined.
      * <p/>
      * Postcondition: <code>this._hasNativeValue == true </code>
      * <p/>
      * this method is split to help the JIT inline the base version.
      */
-    protected synchronized void materialize() throws IOException
-    {
-<<<<<<< HEAD
-        if ( this._isMaterialized ) return;
-
-        if ( this._isPositionLoaded == false ) {
-=======
+    protected final void materialize() throws IOException
+    {
         if ( this._isMaterialized() ) return;
         materialize_helper();
     }
@@ -1293,7 +1245,6 @@
         throws IOException
     {
         if ( this._isPositionLoaded() == false ) {
->>>>>>> 37b0bb82
             if (this._buffer != null) {
                 throw new IonException("invalid value state - buffer but not loaded!");
             }
@@ -1305,7 +1256,7 @@
             throw new IonException("invalid value state - loaded but no buffer!");
         }
 
-        assert ! this._isLocked;
+        assert ! this._isLocked();
 
         IonBinary.Reader reader = _buffer.reader();
         reader.sync();
@@ -1324,8 +1275,8 @@
         // TODO doMaterializeValue should precondition !_hasNativeValue and
         // then set _hasNativeValue here, OnceAndOnlyOnce.
         this.doMaterializeValue(reader);
-        assert _hasNativeValue;
-        this._isMaterialized = true;
+        assert _hasNativeValue();
+        this._isMaterialized(true);
     }
 
     protected SymbolTable materializeSymbolTable()
@@ -1334,15 +1285,6 @@
         if (symtab == null && _container != null) {
             symtab = _container.materializeSymbolTable();
         }
-<<<<<<< HEAD
-        if (symtab == null) {
-            synchronized (this) {
-                // TODO - should this be here or can we put this off
-                //        even longer (until someone asks for the binary
-                //        buffer, for example)
-//                _symboltable = _system.newLocalSymbolTable();
-//                symtab = _symboltable;
-=======
         return symtab;
     }
 
@@ -1364,15 +1306,15 @@
             synchronized (this) {
                 symtab = makeNewLocalSymbolTable(_system, symtab);
                 this.setSymbolTable(symtab);
->>>>>>> 37b0bb82
-            }
-        }
+            }
+        }
+        // else we return whatever we already have
         return symtab;
     }
 
     protected synchronized void materializeAnnotations(IonBinary.Reader reader) throws IOException
     {
-        assert this._isMaterialized == false;
+        assert this._isMaterialized() == false;
 
         if (!this.pos_isAnnotated()) return;
 
@@ -1454,7 +1396,7 @@
         // Requires prior deep-materialization.
         // Calls setDirty() which also dirties container.
         detachFromSymbolTable();
-        assert _isDirty && _container.isDirty();
+        assert _isDirty() && _container.isDirty();
 
         _container = null;
         _fieldName = null;
@@ -1468,8 +1410,16 @@
 
         // First materialize, because we're gonna mark ourselves dirty.
         makeReady();
+        String oldname = this._fieldName;
         this._fieldName = name;
         this._fieldSid  = 0;
+        IonContainer container = this._container;
+        if (container != null) {
+            if (IonType.STRUCT.equals(container.getType())) {
+                assert(container instanceof IonStructImpl);
+                ((IonStructImpl)container).updateFieldName(oldname, name, this);
+            }
+        }
         this.setDirty();
     }
 
@@ -1496,15 +1446,15 @@
         assert !(this instanceof IonContainer);
 
         int len;
-        if (this._isDirty) {
-            assert _hasNativeValue == true || _isPositionLoaded == false;
+        if (this._isDirty()) {
+            assert _hasNativeValue() == true || _isPositionLoaded() == false;
 
             if (isNullValue()) return 0;
 
             len = getNativeValueLength();
         }
         else {
-            assert _isPositionLoaded;
+            assert _isPositionLoaded();
             len = pos_getValueOnlyLength();
         }
         return len;
@@ -1553,25 +1503,12 @@
         int len = 0;
         assert (this._annotations != null);
 
-<<<<<<< HEAD
-        SymbolTable symtab =  this.getSymbolTable();
-        if (symtab == null) {
-            symtab = this.materializeSymbolTable();
-// cas symtab:            // TODO:  what should we do here?  Perhaps create a default table?
-// cas symtab:            throw new IonException("can't serialize symbols without a symbol table");
-        }
-
-        // first add up the length of the annotations symbol id lengths
-        for (int ii=0; ii<_annotations.length; ii++) {
-            int symId = this.getSymbolTable().findSymbol(_annotations[ii]);
-=======
         // first add up the length of the annotations symbol id lengths
         for (int ii=0; ii<_annotations.length; ii++) {
             int symId = resolveSymbol(_annotations[ii]);
             if (symId <= 0) {
                 symId = addSymbol(_annotations[ii]);
             }
->>>>>>> 37b0bb82
             if (symId <= 0) {
                 throw new IllegalStateException("the annotation must be in the symbol table");
             }
@@ -1592,7 +1529,8 @@
     {
         int len = 0;
 
-        if (this._fieldSid == 0 && this._fieldName != null)
+        // CAS: 14 jan 2010 changed fieldSid==0 to fieldSid<=0
+        if (this._fieldSid <= 0 && this._fieldName != null)
         {
             // We haven't interned the symbol, do so now.
             this._fieldSid = this.resolveSymbol(this._fieldName);
@@ -1692,14 +1630,9 @@
      * changed.
      * @throws IOException
      */
-<<<<<<< HEAD
-    protected final int updateToken() throws IOException {
-        if (!this._isDirty) return 0;
-=======
     protected final int updateToken() throws IOException
     {
         if (!this._isDirty()) return 0;
->>>>>>> 37b0bb82
 
         int old_next_start = _next_start;
 
@@ -1745,7 +1678,7 @@
         // overwrite the sid as everything is computed on the new value
         _fieldSid = newFieldSid;
 
-        _isPositionLoaded = true;
+        _isPositionLoaded(true);
 
         // and the delta is how far the end moved
         return _next_start - old_next_start;
@@ -1841,7 +1774,7 @@
         assert writer != null;
         assert writer.position() == newPosition;
 
-        if (!this._isDirty)
+        if (!this._isDirty())
         {
             // We don't need to re-encode, but we may need to move our data
             // and we must update our positions to deal with buffer movement.
