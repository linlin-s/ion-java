--- conflicted
+++ resolved
@@ -34,12 +34,8 @@
 class IonWriterSystemTree
     extends IonWriterBaseImpl
 {
-<<<<<<< HEAD
+    private final IonSystem _system;
     IonCatalog          _catalog;
-=======
-    private final IonSystem _system;
-
->>>>>>> 595e346d
     boolean             _in_struct;
     IonContainer        _current_parent;
     int                 _parent_stack_top = 0;
@@ -51,18 +47,19 @@
 
     protected IonWriterSystemTree(IonSystem sys, IonCatalog catalog, IonContainer rootContainer)
     {
-<<<<<<< HEAD
-        super(sys);
-        _catalog = catalog;
-=======
         super(sys.getSystemSymbolTable());
         _system = sys;
->>>>>>> 595e346d
+        _catalog = catalog;
         _current_parent = rootContainer;
         _in_struct = (_current_parent instanceof IonStruct);
     }
 
-<<<<<<< HEAD
+    // not public
+    IonSystem getSystem()
+    {
+        return _system;
+    }
+
     @Override
     void reset() throws IOException
     {
@@ -72,15 +69,6 @@
         setSymbolTable(_system.getSystemSymbolTable());
     }
 
-
-=======
-    // not public
-    IonSystem getSystem()
-    {
-        return _system;
-    }
-
->>>>>>> 595e346d
     //
     // informational methods
     //
