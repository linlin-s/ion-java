--- conflicted
+++ resolved
@@ -381,13 +381,8 @@
     }
     private final int read_type_id() throws IOException
     {
-<<<<<<< HEAD
-int start_of_tid   = _input._pos;                      // FIXME: for repositionable reader
-int start_of_value = start_of_tid + 1;                 // FIXME: for repositionable reader
-=======
         int start_of_tid   = _input._pos;                      // FIXME: for repositionable reader
-        int start_of_value = _input._pos + 1; // WAS: start_of_tid + 1;                 // FIXME: for repositionable reader
->>>>>>> d768ab1b
+        int start_of_value = start_of_tid + 1;                 // FIXME: for repositionable reader
 
         int td = read();
         if (td < 0) {
@@ -432,7 +427,7 @@
                 // special case of an ordered struct, it gets the
                 // otherwise impossible to have length of 1
                 len = readVarUInt();
-start_of_value = _input._pos;                      // FIXME: for repositionable reader
+                start_of_value = _input._pos;                      // FIXME: for repositionable reader
             }
         }
         _value_tid = tid;
