--- conflicted
+++ resolved
@@ -16,7 +16,7 @@
 /**
  *
  */
-class IonWriterUserText
+public class IonWriterUserText
     extends IonWriterUser
 {
     static public class TextOptions
@@ -90,29 +90,12 @@
 
     final private boolean _filter_symbol_tables;
 
-<<<<<<< HEAD
     protected IonWriterUserText(IonSystem sys, IonCatalog catalog, OutputStream out, TextOptions options) {
-        super(new IonWriterSystemText(sys, out, options), catalog, (IonContainer)null, options.issuppressIonVersionMarkerOn());
+        super(sys, new IonWriterSystemText(sys.getSystemSymbolTable(), out, options), catalog, (IonContainer)null, options.issuppressIonVersionMarkerOn());
         _filter_symbol_tables = options.isFilterSymbolTablesOn();
     }
     protected IonWriterUserText(IonSystem sys, IonCatalog catalog, Appendable out, TextOptions options) {
-        super(new IonWriterSystemText(sys, out, options), catalog, (IonContainer)null, options.issuppressIonVersionMarkerOn());
-=======
-    protected IonWriterUserText(IonSystem sys, OutputStream out,
-                                TextOptions options)
-    {
-        super(sys, new IonWriterSystemText(sys.getSystemSymbolTable(), out,
-                                           options),
-              null);
-        _filter_symbol_tables = options.isFilterSymbolTablesOn();
-    }
-    protected IonWriterUserText(IonSystem sys, Appendable out,
-                                TextOptions options)
-    {
-        super(sys, new IonWriterSystemText(sys.getSystemSymbolTable(), out,
-                                           options),
-              null);
->>>>>>> 595e346d
+        super(sys, new IonWriterSystemText(sys.getSystemSymbolTable(), out, options), catalog, (IonContainer)null, options.issuppressIonVersionMarkerOn());
         _filter_symbol_tables = options.isFilterSymbolTablesOn();
     }
 
