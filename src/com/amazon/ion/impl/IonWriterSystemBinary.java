--- conflicted
+++ resolved
@@ -90,13 +90,7 @@
      *
      * @throws NullPointerException if any parameter is null.
      */
-<<<<<<< HEAD
-    public IonWriterSystemBinary(IonSystem sys, OutputStream out, boolean autoFlush , boolean suppressIVM)
-=======
-    public IonWriterSystemBinary(SymbolTable defaultSystemSymtab,
-                                 OutputStream out, boolean autoFlush,
-                                 boolean assureIVM)
->>>>>>> 595e346d
+    public IonWriterSystemBinary(SymbolTable defaultSystemSymtab, OutputStream out, boolean autoFlush , boolean suppressIVM)
     {
         super(defaultSystemSymtab);
 
@@ -363,7 +357,7 @@
         // no catalog since it doesn't matter as this is a
         // pure local table, with no imports
         UnifiedSymbolTable symbols
-            = UnifiedSymbolTable.makeNewLocalSymbolTable(_system.getSystemSymbolTable());
+            = UnifiedSymbolTable.makeNewLocalSymbolTable(_default_system_symbol_table);
         set_symbol_table_prepend_new_local_table(symbols);
         return symbols;
     }
@@ -1305,14 +1299,7 @@
                                      SymbolTable symtab) throws IOException
     {
         CountingStream cs = new CountingStream(userstream);
-<<<<<<< HEAD
-        IonWriterSystemBinary writer = new IonWriterSystemBinary(getSystem(), cs, false /* autoflush */ , true /* suppress ivm */);
-=======
-        IonWriterSystemBinary writer =
-            new IonWriterSystemBinary(_default_system_symbol_table, cs,
-                                      false /* autoflush */ ,
-                                      false /* assure ivm */);
->>>>>>> 595e346d
+        IonWriterSystemBinary writer = new IonWriterSystemBinary(_default_system_symbol_table, cs, false /* autoflush */ , true /* suppress ivm */);
         symtab.writeTo(writer);
         writer.flush();
         int symtab_len = cs.getBytesWritten();
