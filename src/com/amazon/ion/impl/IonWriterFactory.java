// Copyright (c) 2010 Amazon.com, Inc.  All rights reserved.

package com.amazon.ion.impl;

import com.amazon.ion.IonCatalog;
import com.amazon.ion.IonContainer;
import com.amazon.ion.IonException;
import com.amazon.ion.IonIterationType;
import com.amazon.ion.IonSystem;
import com.amazon.ion.IonWriter;
import com.amazon.ion.SymbolTable;
import com.amazon.ion.impl.IonWriterUserText.TextOptions;
import java.io.IOException;
import java.io.OutputStream;

/**
 *  This is the factory class for constructing writers
 *  with various capabilities.
 */
class IonWriterFactory
{
    public enum Flags { AUTO_FLUSH, SUPRESS_ION_VERSION_MARKER }

    boolean             _in_progress;
    IonIterationType    _type;
    IonSystem           _system;
    SymbolTable         _symbols;
    SymbolTable[]       _imports;
    IonCatalog          _catalog;
    OutputStream        _out;
    Appendable          _chars;
    TextOptions         _options;
    IonContainer        _container;
    boolean             _auto_flush;
    boolean             _assure_ivm = true;

    public synchronized void startWriter()
    {
        if (_in_progress) {
            throw new IonException("a writer is already in progress");
        }
        _in_progress = true;
    }
    public synchronized void reset()
    {
        // we don't care if one is or is not in progress - just reset everything
        _type = null;
        _system = null;
        _symbols = null;
        _imports = null;
        _out = null;
        _chars = null;
        _options = null;

        _in_progress = false;
    }
    private void force_in_progress()
    {
        _in_progress = true;
    }
    public synchronized IonWriter getWriter()
    {
        _in_progress = false;
        if (_type == null) {
            throw new IllegalStateException("the writer type is required to construct the writer");
        }

        check_for_required_properties();
        check_for_excess_properties();
        construct_derived_properties();

        IonWriter writer;

        // check to make
        switch (_type) {
        case SYSTEM_TEXT:
            writer = new IonWriterSystemText(_system.getSystemSymbolTable(),
                                             _chars, _options);
            break;
        case SYSTEM_BINARY:
<<<<<<< HEAD
            writer = new IonWriterSystemBinary(_system, _out, _auto_flush, !_assure_ivm);
=======
            writer = new IonWriterSystemBinary(_system.getSystemSymbolTable(),
                                               _out, _auto_flush, _assure_ivm);
>>>>>>> 595e346d
            break;
        case SYSTEM_ION_VALUE:
            writer = new IonWriterSystemTree(_system, _catalog, _container);
            break;
        case USER_TEXT:
            if (_out != null) {
                writer = new IonWriterUserText(_system, _catalog, _out, _options);
            }
            else if (_chars != null) {
                writer = new IonWriterUserText(_system, _catalog, _chars, _options);
            }
            else {
                assert("this should never be allowed by the previous checks".length() < 0);
                writer = null;
            }
            break;
        case USER_BINARY:
<<<<<<< HEAD
            IonWriterSystemBinary binary_system = new IonWriterSystemBinary(_system, _out, _auto_flush, !_assure_ivm);
            writer = new IonWriterUserBinary(_system, _catalog, binary_system, !_assure_ivm);
=======
            IonWriterSystemBinary binary_system =
                new IonWriterSystemBinary(_system.getSystemSymbolTable(), _out,
                                          _auto_flush, _assure_ivm);
            writer = new IonWriterUserBinary(_system, binary_system);
>>>>>>> 595e346d
            break;
        case USER_ION_VALUE:
            IonWriterSystemTree tree_system = new IonWriterSystemTree(_system, _catalog, _container);
            writer = new IonWriterUserTree(tree_system, _catalog, !_assure_ivm);
            break;
        default:
            throw new IonException("unexpected writer type encountered "+_type.toString());
        }

        if (_symbols != null) {
            try {
                writer.setSymbolTable(_symbols);
            }
            catch (IOException e) {
                throw new IonException(e);
            }
        }

        // TODO: should we really reset this factory?
        //       should we just null out values that are
        //       "used up" (like containers, and output streams)?
        //       or do nothing of the sort
        reset();

        return writer;
    }

    public synchronized void set(IonIterationType type)
    {
        force_in_progress();
        _type = type;
    }

    public synchronized void set(IonSystem system)
    {
        force_in_progress();
        _system = system;
    }

    public synchronized void set(IonCatalog catalog)
    {
        force_in_progress();
        _catalog = catalog;
    }

    public synchronized void set(SymbolTable symbolTable)
    {
        if (UnifiedSymbolTable.isAssignableTable(symbolTable) == false) {
            throw new IonException("symbol table must be null, or a local, or a system symbol table");
        }
        force_in_progress();
        _symbols = symbolTable;
    }

    public synchronized void set(SymbolTable[] imports)
    {
        if (imports != null && imports.length > 0) {
            for (int ii=0; ii<imports.length; ii++) {
                if (!imports[ii].isSharedTable()) {
                    throw new IonException("import symbol tables must be a shared symbol table");
                }
            }
        }
        force_in_progress();
        _imports = imports;
    }

    public synchronized void set(OutputStream out)
    {
        force_in_progress();
        _out = out;
    }

    public synchronized void set(Appendable chars)
    {
        force_in_progress();
        _chars = chars;
    }

    public synchronized void set(TextOptions options)
    {
        force_in_progress();
        _options = options;
    }

    public synchronized void set(Flags flag)
    {
        force_in_progress();
        if (flag == null) {
            throw new IllegalArgumentException("flag value cannot be null");
        }
        switch(flag) {
            case AUTO_FLUSH:
                _auto_flush = true;
                break;
            case SUPRESS_ION_VERSION_MARKER:
                _assure_ivm = false;
                break;
            default:
                throw new IllegalArgumentException("flag value not recognised: "+flag);
        }
    }

    public synchronized void set(IonContainer container)
    {
        force_in_progress();
        _container = container;
    }

    private void property_error(String message)
    {
        throw new IonException(message);
    }

    private void check_for_required_properties()
    {
        switch (_type) {
        case USER_TEXT:
        case SYSTEM_TEXT:
            if (_out == null && _chars == null) {
                property_error("text writers require an output");
            }
            break;
        case USER_BINARY:
        case SYSTEM_BINARY:
            if (_out == null) {
                property_error("binary writers require an output stream");
            }
            break;
        case USER_ION_VALUE:
        case SYSTEM_ION_VALUE:
            if (_system == null) {
                property_error("tree writers require an IonSystem");
            }
            break;
        default:
            throw new IonException("unexpected writer type encountered "+_type.toString());
        }

        switch (_type) {
        case USER_TEXT:
        case USER_BINARY:
            if (_system == null) {
                property_error("user writers require an IonSystem");
            }
            break;
        default:
            throw new IonException("unexpected writer type encountered "+_type.toString());
        }

    }

    private void check_for_excess_properties()
    {
        // this is true for all writers
        if (_symbols != null && _imports != null) {
            property_error("you can only specify the import list or the local symbol table, not both");
        }
        // text writers can't have two destinations
        switch (_type) {
        case SYSTEM_TEXT:
        case USER_TEXT:
            if (_out != null && _chars != null) {
                property_error("you can only specify the output stream or the appendable destination for text writers, not both");
            }
            break;
        default:
            break;
        }

        // text writers can't have two destinations
        switch (_type) {
        case SYSTEM_TEXT:
        case USER_TEXT:
            if (_out != null && _chars != null) {
                property_error("you can only specify the output stream or the appendable destination for text writers, not both");
            }
            break;
        default:
            break;
        }

        // only text supports appendable
        switch (_type) {
        case SYSTEM_BINARY:
        case SYSTEM_ION_VALUE:
        case USER_BINARY:
        case USER_ION_VALUE:
            if (_chars != null) {
                property_error("you can only specify an Appendable as the output destination for text writers");
            }
            break;
        default:
            throw new IonException("unexpected writer type encountered "+_type.toString());
        }

        // containers are only good on tree writers
        switch (_type) {
        case SYSTEM_TEXT:
        case SYSTEM_BINARY:
        case USER_TEXT:
        case USER_BINARY:
            if (_container != null) {
                property_error("a container is not valid for a text writer");
            }
            break;
        default:
            break;
        }
    }

    private void construct_derived_properties()
    {
        // text writer must have options set
        if (_options == null && _type.isText()) {
            boolean filter_symbol_tables = _type.isUser();
            _options = new TextOptions(false, true, filter_symbol_tables);
        }

        // if we have imports then we should cons up a local symbol table
        if (_imports != null) {
            assert(_symbols == null);
            if (_system == null) {
                property_error("an IonSystem is required to change an import to a local symbol table");
            }
            _symbols = _system.newLocalSymbolTable(_imports);
            _imports = null; // just one or the other, not both
        }

        // let's make sure they get a good converter if they want us to write
        // our characters to a byte based output stream
        if (_out == null && _chars != null && _type.isText()) {
            _chars = new IonUTF8.CharToUTF8(_out);
            _out = null; // again there can be only 1 output destination
        }

        // a tree writer needs a container, a datagram if the user didn't offer one
        if (_container == null && _type.isIonValue()) {
            assert(_system != null); // this is checked earlier
            _container = _system.newDatagram();
        }

        if (_catalog == null && _system != null) {
            // when a catalog is needed we also need a system (which was checked)
            _catalog = _system.getCatalog();
        }
    }

    /**
     * static short cut methods to construct IonWriters
     * quickly.
     */
    public static IonWriter makeWriter(IonContainer value)
    {
        IonSystem sys = value.getSystem();
        IonCatalog cat = sys.getCatalog();
        IonWriter writer = makeWriter(value, cat);
        return writer;
    }
    public static IonWriter makeWriter(IonContainer value, IonCatalog catalog)
    {
        IonSystem sys = value.getSystem();
        IonWriterSystemTree system_writer = new IonWriterSystemTree(sys, catalog, value);
        IonWriter writer = new IonWriterUserTree(system_writer, catalog, true);
        return writer;
    }
    public static IonWriter makeWriter(IonCatalog catalog, IonContainer value)
    {
        IonSystem sys = value.getSystem();
        IonWriterSystemTree system_writer = new IonWriterSystemTree(sys, catalog, value);
        IonWriter writer = new IonWriterUserTree(system_writer, catalog, true);
        return writer;
    }
    public static IonWriter makeWriter(IonSystem system, OutputStream output)
    {
        IonCatalog catalog = system.getCatalog();
        IonWriter writer = makeWriter(system, catalog, output);
        return writer;
    }
    public static IonWriter makeWriter(IonSystem system, IonCatalog catalog, OutputStream output)
    {
        IonWriterSystemBinary system_writer = new IonWriterSystemBinary(system, output,
                                                            /* autoFlush */    false,
                                                            /* suppressIVM */  false
                                                            );
        IonWriter writer = new IonWriterUserBinary(system, catalog, system_writer, true);
        return writer;
    }
    public static IonWriter makeWriter(IonSystem system, Appendable output, TextOptions options)
    {
        IonCatalog catalog = system.getCatalog();
        IonWriter writer = makeWriter(system, catalog, output, options);
        return writer;
    }
    public static IonWriter makeWriter(IonSystem system, IonCatalog catalog, Appendable output, TextOptions options)
    {
        IonWriter writer = new IonWriterUserText(system, catalog, output, options);
        return writer;
    }
    public static IonWriter makeWriter(IonSystem system, OutputStream output, TextOptions options)
    {
        IonCatalog catalog = system.getCatalog();
        IonWriter writer = makeWriter(system, catalog, output, options);
        return writer;
    }
    public static IonWriter makeWriter(IonSystem system, IonCatalog catalog, OutputStream output, TextOptions options)
    {
        IonWriter writer = new IonWriterUserText(system, catalog, output, options);
        return writer;
    }

    public static IonWriter makeSystemWriter(IonContainer value)
    {
        IonSystem sys = value.getSystem();
        IonCatalog cat = sys.getCatalog();
        IonWriter writer = new IonWriterSystemTree(sys, cat, value);
        return writer;
    }
    public static IonWriter makeSystemWriter(IonSystem system, OutputStream output)
    {
        IonWriter writer = new IonWriterSystemBinary(system, output,
                                                     /* autoFlush */ false,
                                                     /*suppressIVM*/ false
                                                     );
        return writer;
    }
    public static IonWriter makeSystemWriter(IonSystem system, Appendable output, TextOptions options)
    {
        IonWriter writer = new IonWriterSystemText(system, output, options);
        return writer;
    }
    public static IonWriter makeSystemWriter(IonSystem system, OutputStream output, TextOptions options)
    {
        IonWriter writer = new IonWriterSystemText(system, output, options);
        return writer;
    }


}<|MERGE_RESOLUTION|>--- conflicted
+++ resolved
@@ -17,7 +17,7 @@
  *  This is the factory class for constructing writers
  *  with various capabilities.
  */
-class IonWriterFactory
+public class IonWriterFactory
 {
     public enum Flags { AUTO_FLUSH, SUPRESS_ION_VERSION_MARKER }
 
@@ -78,12 +78,7 @@
                                              _chars, _options);
             break;
         case SYSTEM_BINARY:
-<<<<<<< HEAD
-            writer = new IonWriterSystemBinary(_system, _out, _auto_flush, !_assure_ivm);
-=======
-            writer = new IonWriterSystemBinary(_system.getSystemSymbolTable(),
-                                               _out, _auto_flush, _assure_ivm);
->>>>>>> 595e346d
+            writer = new IonWriterSystemBinary(_system.getSystemSymbolTable(), _out, _auto_flush, !_assure_ivm);
             break;
         case SYSTEM_ION_VALUE:
             writer = new IonWriterSystemTree(_system, _catalog, _container);
@@ -101,15 +96,8 @@
             }
             break;
         case USER_BINARY:
-<<<<<<< HEAD
-            IonWriterSystemBinary binary_system = new IonWriterSystemBinary(_system, _out, _auto_flush, !_assure_ivm);
+            IonWriterSystemBinary binary_system = new IonWriterSystemBinary(_system.getSystemSymbolTable(), _out, _auto_flush, !_assure_ivm);
             writer = new IonWriterUserBinary(_system, _catalog, binary_system, !_assure_ivm);
-=======
-            IonWriterSystemBinary binary_system =
-                new IonWriterSystemBinary(_system.getSystemSymbolTable(), _out,
-                                          _auto_flush, _assure_ivm);
-            writer = new IonWriterUserBinary(_system, binary_system);
->>>>>>> 595e346d
             break;
         case USER_ION_VALUE:
             IonWriterSystemTree tree_system = new IonWriterSystemTree(_system, _catalog, _container);
@@ -391,7 +379,7 @@
     }
     public static IonWriter makeWriter(IonSystem system, IonCatalog catalog, OutputStream output)
     {
-        IonWriterSystemBinary system_writer = new IonWriterSystemBinary(system, output,
+        IonWriterSystemBinary system_writer = new IonWriterSystemBinary(system.getSystemSymbolTable(), output,
                                                             /* autoFlush */    false,
                                                             /* suppressIVM */  false
                                                             );
@@ -430,7 +418,7 @@
     }
     public static IonWriter makeSystemWriter(IonSystem system, OutputStream output)
     {
-        IonWriter writer = new IonWriterSystemBinary(system, output,
+        IonWriter writer = new IonWriterSystemBinary(system.getSystemSymbolTable(), output,
                                                      /* autoFlush */ false,
                                                      /*suppressIVM*/ false
                                                      );
@@ -438,12 +426,12 @@
     }
     public static IonWriter makeSystemWriter(IonSystem system, Appendable output, TextOptions options)
     {
-        IonWriter writer = new IonWriterSystemText(system, output, options);
+        IonWriter writer = new IonWriterSystemText(system.getSystemSymbolTable(), output, options);
         return writer;
     }
     public static IonWriter makeSystemWriter(IonSystem system, OutputStream output, TextOptions options)
     {
-        IonWriter writer = new IonWriterSystemText(system, output, options);
+        IonWriter writer = new IonWriterSystemText(system.getSystemSymbolTable(), output, options);
         return writer;
     }
 
