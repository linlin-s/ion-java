// Copyright (c) 2008-2009 Amazon.com, Inc.  All rights reserved.

package com.amazon.ion;

import static com.amazon.ion.util.IonTextUtils.printCodePointAsString;

import java.io.IOException;
import java.math.BigDecimal;
import java.util.Calendar;
import java.util.Date;

/**
 * An immutable representation of time.  Ion defines a simple representational
 * form of date and time but this class includes support for accepting the commonly
 * used Java "milliseconds since the UNIX epoch" form of working with time.  The
 * expectation is that the value is (essentially) UTC time.  In reality the practical
 * use of time could be more accurately described of UTC-SLS (UTC Smoothed Leap Seconds)
 * as there is no representation for the 24 (as of February 2009) leap second
 * discontinuities that UTC has added.
 * <p>
 * This implementation preserves the "signficant digits" of the value.  The
 * precision defines which fields have been included.  Only common break
 * points in the values are supported.  Any unspecified values are treated
 * as 0 (aka midnight, beginning of the new day).
 *
 * <h4>Equality and Comparison</h4>
 *
 * As with {@link IonValue} classes, the {@link #equals} methods on this class
 * performs a strict equivalence that observes the precision of each timestamp.
 * This means that it's possible to have two {@link Timestamp} instances that
 * represent the same point in time but are not equivalent.
 * <p>
 * On the other hand, the {@link #compareTo} methods perform timeline
 * comparison, ignoring precision. Thus the <em>natural comparison method</em>
 * of this class is <em>not consistent with equals</em>. See the documentation
 * of {@link Comparable} for further discussion.
 * <p>
 * To illustrate this distinction, consider the following timestamps. None are
 * {@link #equals} to each other, but any pair will return a zero result from
 * {@link #compareTo}.
 * <ul>
 *   <li>{@code 2009T}</li>
 *   <li>{@code 2009-01T}</li>
 *   <li>{@code 2009-01-01T}</li>
 *   <li>{@code 2009-01-01T00:00Z}</li>
 *   <li>{@code 2009-01-01T00:00.0Z}</li>
 *   <li>{@code 2009-01-01T00:00.00Z}</li>
 *   <li>{@code 2009-01-01T00:00.000Z} <em>etc.</em></li>
 * </ul>
 */

public final class Timestamp
    implements Comparable, Cloneable
{
    public final static Integer UNKNOWN_OFFSET = null;
    public final static Integer UTC_OFFSET = new Integer(0);

    public static enum Precision {
        YEAR,
        MONTH,
        DAY,
        MINUTE,
        SECOND,
        FRACTION
    }

//    private static final int BIT_FLAG_YEAR      = 0x01;
//    private static final int BIT_FLAG_MONTH     = 0x02;
//    private static final int BIT_FLAG_DAY       = 0x04;
//    private static final int BIT_FLAG_MINUTE    = 0x08;
//    private static final int BIT_FLAG_SECOND    = 0x10;
//    private static final int BIT_FLAG_FRACTION  = 0x20;
//
//
//    static public int getPrecisionAsBitFlags(Precision p) {
//        int precision_flags = 0;
//
//        // fall through each case - by design - to accumulate all necessary bits
//        switch (p) {
//        default:        throw new IllegalStateException("unrecognized precision"+p);
//        case FRACTION:  precision_flags |= BIT_FLAG_FRACTION;
//        case SECOND:    precision_flags |= BIT_FLAG_SECOND;
//        case MINUTE:    precision_flags |= BIT_FLAG_MINUTE;
//        case DAY:       precision_flags |= BIT_FLAG_DAY;
//        case MONTH:     precision_flags |= BIT_FLAG_MONTH;
//        case YEAR:      precision_flags |= BIT_FLAG_YEAR;
//        }
//
//        return precision_flags;
//    }
//
//    static public boolean precisionIncludes(int precision_flags, Precision isIncluded)
//    {
//        switch (isIncluded) {
//        case FRACTION:  return (precision_flags & BIT_FLAG_FRACTION) != 0;
//        case SECOND:    return (precision_flags & BIT_FLAG_SECOND) != 0;
//        case MINUTE:    return (precision_flags & BIT_FLAG_MINUTE) != 0;
//        case DAY:       return (precision_flags & BIT_FLAG_DAY) != 0;
//        case MONTH:     return (precision_flags & BIT_FLAG_MONTH) != 0;
//        case YEAR:      return (precision_flags & BIT_FLAG_YEAR) != 0;
//        default:        break;
//        }
//        throw new IllegalStateException("unrecognized precision"+isIncluded);
//    }

    /**
     * The precision of this value.  This encodes the precision that the
     * original value was defined to have.  All Timestamps have a
     * date value but with reduced precision they may exclude any
     * time values.  Seconds may be excluded.  And the exact precision
     * of the seconds is controlled by the BigDecimal fraction.
     * This member also encodes whether or not the value is null.
     */
    private Precision     _precision;

    /**
     * These keep the basic struct values for the timestamp.
     * _month and _day are 1 based (0 is an invalid value for
     * these in a non-null Timestamp.
     */
    private int     _year;
    private int     _month = 1; // Initialized to valid default
    private int     _day   = 1; // Initialized to valid default
    private int     _hour;
    private int     _minute;
    private int     _second;
    private BigDecimal     _fraction;  // fractional seconds, this will be between >= 0 and < 1

    /**
     * Minutes offset from UTC; zero means UTC proper,
     * <code>null</code> means that the offset is unknown.
     */
    private Integer     _offset;

                                                //jan, feb, mar, apr, may, jun, jul, aug, sep, oct, nov, dec
                                                // the first 0 is to make these arrays 1 based (since month values are 1-12)
    private static int[] _Leap_days_in_month   = { 0,  31,  29,  31,  30,  31,  30,  31,  31,  30,  31,  30,  31 };
    private static int[] _Normal_days_in_month = { 0,  31,  28,  31,  30,  31,  30,  31,  31,  30,  31,  30,  31 };

    private static int last_day_in_month(int year, int month) {
        boolean is_leap;
        if ((year % 4) == 0) {
            // divisible by 4 (lower 2 bits are zero) - may be a leap year
            if ((year % 100) == 0) {
                // and divisible by 100 - not a leap year
                if ((year % 400) == 0) {
                    // but divisible by 400 - then it is a leap year
                    is_leap = true;
                }
                else {
                    is_leap = false;
                }
            }
            else {
                is_leap = true;
            }
        }
        else {
            is_leap = false;
        }
        return is_leap ? _Leap_days_in_month[month] : _Normal_days_in_month[month];
    }

    /**
     * this changes the year-minute values with rollover to apply
     * the timezone offset to the local struct values.
     *
     * @param offset the local offset, in minutes from GMT.
     */
    private void apply_offset(int offset)
    {
        if (offset == 0) return;
        if (offset < -24*60 || offset > 24*60) {
            throw new IllegalArgumentException("bad offset " + offset);
        }
        // To convert _to_ GMT you must SUBTRACT the local offset
        offset = -offset;
        int hour_offset = offset / 60;
        int min_offset = offset - (hour_offset * 60);
        if (offset < 0) {
            _minute += min_offset;  // lower the minute value by adding a negative offset
            _hour += hour_offset;
            if (_minute < 0) {
                _minute += 60;
                _hour -= 1;
            }
            if (_hour >= 0) return;  // hour is 0-23
            _hour += 24;
            _day -= 1;
            if (_day >= 1) return;  // day is 1-31
            // we can't do this until we've figured out the month and year: _day += last_day_in_month(_year, _month);
            _month -= 1;
            if (_month >= 1) {
                _day += last_day_in_month(_year, _month);  // now we know (when the year doesn't change
                assert(_day == last_day_in_month(_year, _month));
                return;  // 1-12
            }
            _month += 12;
            _year -= 1;
            if (_year < 1) throw new IllegalArgumentException("year is less than 1");
            _day += last_day_in_month(_year, _month);  // and now we know, even if the year did change
            assert(_day == last_day_in_month(_year, _month));
        }
        else {
            _minute += min_offset;  // lower the minute value by adding a negative offset
            _hour += hour_offset;
            if (_minute > 59) {
                _minute -= 60;
                _hour += 1;
            }
            if (_hour < 24) return;  // hour is 0-23
            _hour -= 24;
            _day += 1;
            if (_day <= last_day_in_month(_year, _month)) return;  // day is 1-31
            // we can't do this until we figure out the final month and year: _day -= last_day_in_month(_year, _month);
            _day = 1; // this is always the case
            _month += 1;
            if (_month <= 12) {
                return;  // 1-12
            }
            _month -= 12;
            _year += 1;
            if (_year > 9999) throw new IllegalArgumentException("year exceeds 9999");
        }
    }

    /**
     * This method uses deprecated methods from {@link java.util.Date}
     * instead of {@link Calendar} so that this code can be used (more easily)
     * on the mobile Java platform (which has Date but does not have Calendar).
     */
    @SuppressWarnings("deprecation")
    private void set_fields_from_millis(Date date) {
        this._year    = date.getYear() + 1900;
        this._month   = date.getMonth() + 1;  // calendar months are 0 based, timestamp months are 1 based
        this._day     = date.getDate();
        this._hour    = date.getHours();
        this._minute  = date.getMinutes();
        this._second = date.getSeconds();
        // this is done because the y-m-d values are in the local timezone
        // so this adjusts the value back to zulu time (GMT)
        // Note that the sign on this is opposite of Ion (and Calendar) offset.
        // Example: PST = 480 here but Ion/Calendar use -480 = -08:00 = GMT-8
        int offset = date.getTimezoneOffset();
        this.apply_offset(-offset);
    }
    private void set_fraction_from_millis(long ms) {
        this._precision = Precision.FRACTION;
        // BigDecimal is immutable - so really we're resetting this value
        long secs = ms / 1000L;
        int msInt = (int)(ms - secs*1000L);
        BigDecimal dec_ms = new BigDecimal(msInt);
        dec_ms = dec_ms.movePointLeft(3); // set value to milliseconds
        this._fraction = dec_ms;
    }
    private void set_fields_from_calendar(Calendar cal)
    {
        if (cal.isSet(Calendar.MILLISECOND)) {
            this._precision = Precision.FRACTION;
        }
        else if (cal.isSet(Calendar.SECOND)) {
             this._precision = Precision.SECOND;
        }
        else if (cal.isSet(Calendar.HOUR_OF_DAY) || cal.isSet(Calendar.MINUTE)) {
            this._precision = Precision.MINUTE;
        }
        else if (cal.isSet(Calendar.DAY_OF_MONTH)) {
            this._precision = Precision.DAY;
       }
        else if (cal.isSet(Calendar.MONTH)) {
            this._precision = Precision.MONTH;
       }
        else if (cal.isSet(Calendar.YEAR)) {
            this._precision = Precision.YEAR;
        }
        else {
            throw new IllegalArgumentException("unset Calendar is not valid for set");
        }

        copy_from_calendar_fields(this._precision, cal);
        // TODO why doesn't this happen in copy_from_calendar_fields ?
        if (this._precision == Precision.FRACTION) {
            BigDecimal millis = new BigDecimal(cal.get(Calendar.MILLISECOND));
            this._fraction = millis.movePointRight(3); // make these actually 1/1000's of a second
        }
    }

    /**
     * this creates a new calendar member on this value.  The new member
     * will have some of it's fields set, based on the precision specified.
     * This does not do anything with the millisecond field.  The calendar
     * millisecond field is not used internally, but may be specified if
     * an external party passes in the calendar instance.  The millisecond
     * portion needs to be handled by the caller if necessary.
     * @param p the precision which control which fields are copied
     * @param cal the source calendar value
     */
    private void copy_from_calendar_fields(Precision p, Calendar cal) {
        assert this._day == 1;
        switch (p) {
            case FRACTION:
            case SECOND:
                this._second = cal.get(Calendar.SECOND);
            case MINUTE:
                this._hour = cal.get(Calendar.HOUR_OF_DAY);
                this._minute = cal.get(Calendar.MINUTE);
            case DAY:
                this._day = cal.get(Calendar.DAY_OF_MONTH);
            case MONTH:
                // calendar months are 0 based, timestamp months are 1 based
                this._month = cal.get(Calendar.MONTH) + 1;
            case YEAR:
                this._year = cal.get(Calendar.YEAR);
        }

        // Strangely, if this test is made before calling get(), it will return
        // false even when Calendar.setTimeZone() was called.
        if (cal.isSet(Calendar.ZONE_OFFSET)) {
            // convert ms to minutes
            _offset = cal.get(Calendar.ZONE_OFFSET) / (1000*60);
            // Transform our members from local time to Zulu
            this.apply_offset(_offset);
        }
    }


    private void validate_fields()
    {
<<<<<<< HEAD
        if (_year < 1  || _year > 9999) throw new IllegalArgumentException("year must be between 1 and 9999 inclusive GMT, and local time");
        if (_month < 1 || _month > 12) throw new IllegalArgumentException("month is between 1 and 12 inclusive");
        if (_day < 1   || _day > last_day_in_month(_year, _month))
            throw new IllegalArgumentException("day is between 1 and "+last_day_in_month(_year, _month)+" inclusive");
=======
        if (_year < 1  || _year > 9999) error_in_field("year must be between 1 and 9999 inclusive GMT, and local time");
        if (_month < 1 || _month > 12) error_in_field("month is between 1 and 12 inclusive");
        if (_day < 1   || _day > last_day_in_month(_year, _month)) {
            error_in_field("Day in month " + _year + "-" + _month
                           + " must between 1 and "
                           + last_day_in_month(_year, _month) + " inclusive");
        }
>>>>>>> 37b0bb82

        if (_hour < 0 || _hour > 23) throw new IllegalArgumentException("hour is between 0 and 23 inclusive");
        if (_minute < 0 || _minute > 59) throw new IllegalArgumentException("minute is between 0 and 59 inclusive");
        if (_second < 0 || _second > 59) throw new IllegalArgumentException("second is between 0 and 59 inclusive");

        if (this._precision == Precision.FRACTION) {
            if (_fraction == null)
                throw new IllegalArgumentException("fractional seconds cannot be null when the precision is Timestamp.TT_FRAC");
            if (_fraction.signum() == -1) throw new IllegalArgumentException("fractional seconds must be greater than or equal to 0 and less than 1");
            if (BigDecimal.ONE.compareTo(_fraction) != 1)
                throw new IllegalArgumentException("fractional seconds must be greater than or equal to 0 and less than 1");
        }
    }
<<<<<<< HEAD
=======

    private static void error_in_field(String message)
    {
        IllegalArgumentException e = new IllegalArgumentException(message);
        //throw new IonException(e);
        throw e;
    }
>>>>>>> 37b0bb82

    /**
     * Creates a new Timestamp, precise to the date,
     * with unknown local offset.
     * <p>
     * This is equivalent to the corresponding Ion value {@code YYYY-MM-DD}.
     */
    public Timestamp(int zyear, int zmonth, int zday)
    {
        if (zyear < 1 || zyear > 9999) throw new IllegalArgumentException("year is between 1 and 9999 inclusive");
        if (zmonth < 1 || zmonth > 12) throw new IllegalArgumentException("month is between 1 and 12 inclusive");
        int end_of_month = last_day_in_month(zyear, zmonth);
        if (zday < 1 || zday > end_of_month) throw new IllegalArgumentException("day is between 1 and "+end_of_month+" inclusive");
        this._precision = Precision.DAY;
        this._day = zday;  // days are base 1 (as you'd expect)
        this._month = zmonth;
        this._year = zyear;
        validate_fields();
        this._offset = UNKNOWN_OFFSET;
    }

    /**
     * Creates a new Timestamp,precise to the minute,
     * with a given local offset.
     * <p>
     * This is equivalent to the corresponding Ion value
     * {@code YYYY-MM-DDThh:mm+-oo:oo}.
     *
     * @param offset may be null to indicate unknown local offset.
     */
    public Timestamp(int year, int month, int day,
                     int hour, int minute,
                     Integer offset)
    {
        this._precision = Precision.MINUTE;
        this._minute = minute;
        this._hour = hour;
        this._day = day;  // days are base 1 (as you'd expect)
        this._month = month;
        this._year = year;

        validate_fields();
        if (offset != null) {
            this._offset = offset;
            apply_offset(offset);
        }
    }

    /**
     * Creates a new Timestamp, precise to the second,
     * with a given local offset.
     * <p>
     * This is equivalent to the corresponding Ion value
     * {@code YYYY-MM-DDThh:mm:ss+-oo:oo}.
     *
     * @param offset may be null to indicate unknown local offset.
     */
    public Timestamp(int year, int month, int day,
                     int hour, int minute, int second,
                     Integer offset)
    {
        this._precision = Precision.SECOND;
        this._second = second;
        this._minute = minute;
        this._hour = hour;
        this._day = day;  // days are base 1 (as you'd expect)
        this._month = month;
        this._year = year;

        validate_fields();
        if (offset != null) {
            this._offset = offset;
            apply_offset(offset);
        }
    }

    /**
     * Creates a new Timestamp, precise to the fractional second,
     * with a given local offset.
     * <p>
     * This is equivalent to the corresponding Ion value
     * {@code YYYY-MM-DDThh:mm:ss.fff+-oo:oo}.
     *
     * @param frac must not be null.  If negative, the absolute value is used.
     * @param offset may be null to indicate unknown local offset.
     *
     * @throws NullPointerException if {@code frac} is {@code null}.
     */
    public Timestamp(int year, int month, int day,
                     int hour, int minute, int second, BigDecimal frac,
                     Integer offset)
    {
        this._precision = Precision.FRACTION;
        this._fraction = frac.abs();
        this._second = second;
        this._minute = minute;
        this._hour = hour;
        this._day = day;  // days are base 1 (as you'd expect)
        this._month = month;
        this._year = year;

        validate_fields();
        if (offset != null) {
            this._offset = offset;
            apply_offset(offset);
        }
    }

    /**
     * Creates a new Timestamp from the individual struct components.
     * This is primarily used by the IonBinary reader, which reads the
     * individual pieces out of the byte stream to build up the timestamp.
     * The date/time values are expected to be the zulu time, the offset
     * is applied (so other local date and time fields may change as the
     * field members reflect GMT time, not local time.
     * This is the "native" constructor which sets all the values
     * appropriately and directly.
     */
    private Timestamp(Precision p, int zyear, int zmonth, int zday,
                      int zhour, int zminute, int zsecond, BigDecimal frac,
                      Integer offset)
    {
        this._precision = p;
        switch (p) {
        default:
            throw new IllegalArgumentException("invalid Precision passed to constructor");
        case FRACTION:
            this._fraction = frac.abs();
        case SECOND:
            this._second = zsecond;
        case MINUTE:
            this._minute = zminute;
            this._hour = zhour;
        case DAY:
            this._day = zday;  // days are base 1 (as you'd expect)
        case MONTH:
            this._month = zmonth;
        case YEAR:
            this._year = zyear;
        }
        validate_fields();
        this._offset = offset;
        // This doesn't call applyOffset() like the other constructors because
        // we already expect Zulu field valus, and that's what we're supposed
        // to have.
    }


    /**
     * Creates a new Timestamp from the individual struct components.
     * This is primarily used by the IonBinary reader, which reads the
     * individual pieces out of the byte stream to build up the timestamp.
     * The date/time values are expected to be the zulu time, the offset
     * is applied (so other local date and time fields may change as the
     * field members reflect GMT time, not local time.
     * This is the "native" constructor which sets all the values
     * appropriately and directly.
     *
     * @param offset may be null to indicate unknown local offset.
     */
    public static Timestamp
    createFromUtcFields(Precision p, int zyear, int zmonth, int zday,
                        int zhour, int zminute, int zsecond, BigDecimal frac,
                        Integer offset)
    {
        return new Timestamp(p, zyear, zmonth, zday,
                             zhour, zminute, zsecond, frac,
                             offset);
    }


    /**
     * Creates a new Timestamp instance from an instance of Calendar.  This
     * uses the calendar's offset as the offset.
     *
     * @param cal Calendar time value to base new instance time on
     */
    public Timestamp(Calendar cal)
    {
        set_fields_from_calendar(cal);
    }

    /**
     * Creates a Timestamp at the specified UTC point in time.
     * @param millis must not be {@code null}.
     * @param localOffset may be {@code null} to represent unknown local
     * offset.
     */
    public Timestamp(BigDecimal millis, Integer localOffset)
    {
        if (millis == null) throw new NullPointerException("millis is null");

        long ms = millis.longValue();
        Date date = new Date(ms);
        set_fields_from_millis(date);

        int scale = millis.scale();
        if (scale < -3) {
            this._precision = Precision.SECOND;
            this._fraction = null;
        }
        else {
            this._precision = Precision.FRACTION;
            long secs = ms / 1000;
            BigDecimal temp = millis.movePointLeft(3);
            BigDecimal dsec = new BigDecimal(secs);
            this._fraction = temp.subtract(dsec);
        }
        this._offset = localOffset;
        this.validate_fields();
    }

    /**
     * Creates a new Timestamp instance whose value is the UTC time
     * specified by the passed in UTC milliseconds from epoch value after
     * adjust of any localOffset that may be included.  The new value's
     * precision will be set to be milliseconds.
     *
     * @param localOffset may be {@code null} to represent unknown local
     * offset.
     */
    public Timestamp(long millis, Integer localOffset)
    {
        Date d = new Date(millis);  // this will have the system timezone in it whether we want it or not
        this.set_fields_from_millis(d);
        this.set_fraction_from_millis(millis);
        this._offset = localOffset;
        this.validate_fields();
    }

    /**
     * parse the characters passed in to create a new instance.  This will throw an IllegalArgumentException
     * in the event the format of the value is not a valid Ion Timestamp.  This will ignore extra characters
     * if the sequence contains more than just the 1 value.  It will check the character immediately
     * after the date-time value and will throw if the character is not a valid Ion Timestamp terminating character.
     * @param image CharSequence
     * @throws IllegalArgumentException if the string is not a valid timestamp image
     */
    public static Timestamp valueOf(CharSequence image) {
        final String NULL_TIMESTAMP_IMAGE = "null.timestamp";
        final int    LEN_OF_NULL_IMAGE    = NULL_TIMESTAMP_IMAGE.length();
        final int    END_OF_YEAR          =  4;  // 1234T
        final int    END_OF_MONTH         =  7;  // 1234-67T
        final int    END_OF_DAY           = 10;  // 1234-67-90T
        final int    END_OF_MINUTES       = 16;
        final int    END_OF_SECONDS       = 19;

        int temp, pos;
        int length = -1;

        if (image == null || image.length() < 1) {
            throw new IllegalArgumentException("empty timestamp");
        }
        length = image.length();

        // check for 'null.timestamp'
        if (image.charAt(0) == 'n') {
            if (length >= LEN_OF_NULL_IMAGE
                && NULL_TIMESTAMP_IMAGE.equals(image.subSequence(0, LEN_OF_NULL_IMAGE).toString()))
            {
                if (length > LEN_OF_NULL_IMAGE) {
                    if (!isValidFollowChar(image.charAt(LEN_OF_NULL_IMAGE))) {
                        throw new IllegalArgumentException("invalid timestamp: " + image);
                    }
                }
                return null;
            }
            throw new IllegalArgumentException("invalid timestamp: " + image);
        }

        int year  = 1;
        int month = 1;
        int day   = 1;
        int hour  = 0;
        int minute = 0;
        int seconds = 0;
        BigDecimal fraction = null;
        Precision precision;

        // fake label to turn goto's into a break so Java is happy :) enjoy
        do {
            // otherwise we expect yyyy-mm-ddThh:mm:ss.ssss+hh:mm
            if (length < END_OF_YEAR + 1) {  // +1 for the "T"
                throw new IllegalArgumentException("invalid timestamp image: way too short (must be at least yyyyT)");
            }
            pos = END_OF_YEAR;
            precision = Precision.YEAR;
            year  = read_digits(image, 0, 4, -1, "year");

            char c = image.charAt(END_OF_YEAR);
            if (c == 'T') break;
            if (c != '-') {
                throw new IllegalArgumentException("invalid timestamp: expected \"-\" between year and month, found " + printCodePointAsString(c));
            }
            if (length < END_OF_MONTH + 1) {  // +1 for the "T"
                throw new IllegalArgumentException("invalid timestamp image: year month form is too short (must be yyyy-mmT)");
            }
            pos = END_OF_MONTH;
            precision = Precision.MONTH;
            month = read_digits(image, END_OF_YEAR + 1, 2, -1, "month");

            c = image.charAt(END_OF_MONTH);
            if (c == 'T') break;
            if (c != '-') {
                throw new IllegalArgumentException("invalid timestamp: expected \"-\" between month and day, found " + printCodePointAsString(c));
            }
            if (length < END_OF_DAY) {
                throw new IllegalArgumentException("invalid timestamp image: too short for yyyy-mm-dd");
            }
            pos = END_OF_DAY;
            precision = Precision.DAY;
            day   = read_digits(image, END_OF_MONTH + 1, 2, -1, "day");
            if (length == END_OF_DAY) break;
            c = image.charAt(END_OF_DAY);
            if (c != 'T') {
                throw new IllegalArgumentException("invalid timestamp: expected \"T\" after day, found " + printCodePointAsString(c));
            }
            if (length == END_OF_DAY + 1) break;

            // now lets see if we have a time value
            if (length < END_OF_MINUTES) {
                throw new IllegalArgumentException("invalid timestamp image: too short for yyyy-mm-ddThh:mm");
            }
            hour   = read_digits(image, 11, 2, ':', "hour");
            minute = read_digits(image, 14, 2, -1, "minutes");
            pos = END_OF_MINUTES;
            precision = Precision.MINUTE;

            // we may have seconds
            if (length <= END_OF_MINUTES || image.charAt(END_OF_MINUTES) != ':') break;
            if (length < END_OF_SECONDS) {
                throw new IllegalArgumentException("invalid timestamp imagetoo short for yyyy-mm-ddThh:mm:ss");
            }
            seconds = read_digits(image, 17, 2, -1, "seconds");
            pos = END_OF_SECONDS;
            precision = Precision.SECOND;

            if (length <= END_OF_SECONDS || image.charAt(END_OF_SECONDS) != '.') break;
            precision = Precision.SECOND;
            pos = END_OF_SECONDS + 1;
            while (length > pos && Character.isDigit(image.charAt(pos))) {
                pos++;
            }
            if (pos <= END_OF_SECONDS + 1) {
                throw new IllegalArgumentException("Timestamp must have at least one digit after decimal point: " + image);
            }
            precision = Precision.FRACTION;
            fraction = new BigDecimal(image.subSequence(19, pos).toString());
        } while (false);

        Integer offset;

        // now see if they included a timezone offset
        char timezone_start = pos < length ? image.charAt(pos) : '\n';
        if (timezone_start == 'Z') {
            offset = 0;
            pos++;
        }
        else if (timezone_start == '+' || timezone_start == '-') {
            if (length < pos + 5) {
                throw new IllegalArgumentException("invalid timestamp image: timezone too short");
            }
            // +/- hh:mm
            pos++;
            temp = read_digits(image, pos, 2, ':', "local offset hours");
            pos += 3;
            temp = temp * 60 + read_digits(image, pos, 2, -1, "local offset minutes");
            pos += 2;
            if (temp >= 24*60) throw new IllegalArgumentException("invalid timezone offset: timezone offset must not be more than 1 day");
            if (timezone_start == '-') {
                temp = -temp;
            }
            if (temp == 0 && timezone_start == '-') {
                // int doesn't do negative zero very elegantly
                offset = null;
            }
            else {
                offset = temp;
            }
        }
        else {
            switch (precision) {
                case YEAR:
                case MONTH:
                case DAY:
                    break;
                default:
<<<<<<< HEAD
                    throw new IllegalArgumentException("invalid timezone offset: missing timezone offset");
=======
                    error_in_field("Timestamp must have local offset: " + image);
>>>>>>> 37b0bb82
            }
            offset = null;
        }
        if (image.length() > (pos + 1) && !isValidFollowChar(image.charAt(pos + 1))) {
            throw new IllegalArgumentException("invalid excess characters encountered");
        }

        Timestamp ts =
            new Timestamp(precision, year, month, day,
                          hour, minute, seconds, fraction, offset);
        if (offset != null) {
            // if there is a local offset, we have to adjust the date/time value
            ts.apply_offset(offset);
        }
        return ts;
    }

    private static int read_digits(CharSequence in, int start, int length,
                                   int terminator, String field)
    {
        int ii, value = 0;
        int end = start + length;

        if (in.length() < end) {
            error_in_field("Malformed timestamp, " + field
                           + " requires " + length + " digits: " + in);
        }

        for (ii=start; ii<end; ii++) {
            char c = in.charAt(ii);
<<<<<<< HEAD
            if (!Character.isDigit(c)) throw new IllegalArgumentException(msg+" has an invalid character: '"+c+"' encountered");
=======
            if (!Character.isDigit(c)) {
                // FIXME this will give incorrect message if c is a surrogate
                error_in_field("Malformed timestamp, " + field
                               + " has non-digit character "
                               + printCodePointAsString(c)
                               + "\": " + in);
            }
>>>>>>> 37b0bb82
            value *= 10;
            value += c - '0';
        }

        // Check the terminator if requested.
        if (terminator != -1) {
            if (ii >= in.length() || in.charAt(ii) != terminator) {
<<<<<<< HEAD
                throw new IllegalArgumentException(msg+" has a bad terminator character: '"+terminator+"' expected");
=======
                error_in_field("Malformed timestamp, " + field
                               + " should end with "
                               + printCodePointAsString(terminator)
                               + "\": " + in);
>>>>>>> 37b0bb82
            }
        }
        // Otherwise make sure we don't have too many digits.
        else if (ii < in.length() && Character.isDigit(in.charAt(ii))) {
            error_in_field("Malformed timestamp, " + field
                           + " requires " + length + " digits but has more: "
                           + in);
        }

        return value;
    }

    private static boolean isValidFollowChar(char c) {
        switch (c) {
        default:
            return false;
        case '{':
        case '}':
        case '[':
        case ']':
        case '(':
        case ')':
        case ',':
        case '\"':
        case '\'':
        case '\\':
        case '\t':
        case '\n':
        case '\r':
            return true;
        }
    }

    @Override
    public Timestamp clone()
    {
        // we do pass the local offset to the constructor while our field values are
        // GMT irrespective of the offset the full-field constructor simply copies the
        // values across as it expects the GMT fields.
        Timestamp c = new Timestamp(this._precision, this._year, this._month, this._day, this._hour, this._minute, this._second, this._fraction, this._offset);
        return c;
    }

    /**
     * this is used by the get<FIELD> methods to adjust the current value
     * to be shifted into the local timezone
     * @return Timestamp with fields in local time
     */
    private Timestamp make_localtime()
    {
        int offset = this._offset != null ? this._offset.intValue() : 0;
        //Precision p = (this._precision == Precision.TT_FRAC) ? Precision.TT_SECS : this._precision;
        Timestamp localtime = new Timestamp(this._precision, this._year, this._month, this._day, this._hour, this._minute, this._second, this._fraction, null);
        localtime.apply_offset(-offset);
        localtime._offset = this._offset;  // FIXME Misleading
        //localtime._precision = this._precision;
        return localtime;
    }


    /**
     * this returns the current time using the JVM clock and an unknown timezone
     */
    static public Timestamp now()
    {
        long millis = System.currentTimeMillis();
        Timestamp t = new Timestamp(millis, null);
        return t;
    }


    /**
     * Gets the value of this Ion <code>timestamp</code> as a Java
     * {@link Date}, representing the time in UTC.  As a result, this method
     * will return the same result for all Ion representations of the same
     * instant, regardless of the local offset.
     * <p>
     * Because <code>Date</code> instances are mutable, this method returns a
     * new instance from each call.
     *
     * @return a new <code>Date</code> value, in UTC,
     * or <code>null</code> if <code>this.isNullValue()</code>.
     */
    @SuppressWarnings("deprecation")
    public Date dateValue()
    {
        //                                        month is 0 based for Date
        long millis = Date.UTC(this._year - 1900, this._month - 1, this._day, this._hour, this._minute, this._second);
        if (this._precision == Precision.FRACTION) {
            int frac = this._fraction.movePointRight(3).intValue();
            millis += frac;
        }
        Date d = new Date(millis);
        return d;
    }


    /**
     * Gets the value of this Ion <code>timestamp</code> as the number of
     * milliseconds since 1970-01-01T00:00:00.000Z, truncating any fractional
     * milliseconds.
     * This method will return the same result for all Ion representations of
     * the same instant, regardless of the local offset.
     *
     * @return the number of milliseconds since 1970-01-01T00:00:00.000Z
     * represented by this timestamp.
     */
    @SuppressWarnings("deprecation")
    public long getMillis()
    {
        long millis = Date.UTC(this._year - 1900, this._month - 1, this._day, this._hour, this._minute, this._second);
        if (this._precision == Precision.FRACTION) {
            int frac = this._fraction.movePointRight(3).intValue();
            millis += frac;
        }
        return millis;

    }

    /**
     * Gets the value of this Ion <code>timestamp</code> as the number of
     * milliseconds since 1970-01-01T00:00:00Z, including fractional
     * milliseconds.
     * This method will return the same result for all Ion representations of
     * the same instant, regardless of the local offset.
     *
     * @return the number of milliseconds since 1970-01-01T00:00:00Z
     * represented by this timestamp.
     */
    @SuppressWarnings("deprecation")
    public BigDecimal getDecimalMillis()
    {
        long       millis;
        BigDecimal dec;

        switch (this._precision) {
        case YEAR:
        case MONTH:
        case DAY:
        case MINUTE:
        case SECOND:
            millis = Date.UTC(this._year - 1900, this._month - 1, this._day, this._hour, this._minute, this._second);
            return new BigDecimal(millis);
        case FRACTION:
            millis = Date.UTC(this._year - 1900, this._month - 1, this._day, this._hour, this._minute, this._second);
            dec = new BigDecimal(millis);
            dec = dec.add(this._fraction.movePointRight(3));
            return dec;
        }
        throw new IllegalArgumentException();
    }


    /**
     * get the Precision value from the Timestamp.
     * @return Precision timestamps precision
     */
    public Precision getPrecision()
    {
        return this._precision;
    }

    /**
     * Gets the local offset (in minutes) of this timestamp, or <code>null</code> if
     * it's unknown (<em>i.e.</em>, <code>-00:00</code>).
     * <p>
     * For example, the result for <code>1969-02-23T07:00+07:00</code> is 420,
     * the result for <code>1969-02-22T22:45:00.00-01:15</code> is -75, and
     * the result for <code>1969-02-23</code> (by Ion's definition, equivalent
     * to <code>1969-02-23T00:00-00:00</code>) is <code>null</code>.
     *
     * @return the positive or negative local-time offset, represented as
     * minutes from UTC.  If the offset is unknown, returns <code>null</code>.
     */
    public Integer getLocalOffset()
    {
        return _offset;
    }

    /**
     * get the year of this value in the local time.
     * @return int local time year
     */
    public int getYear()
    {
        Timestamp adjusted = this;

        if (this._offset != null) {
            int offset = this._offset.intValue();
            boolean needs_adjustment = false;
            if (offset < 0) {
                // look for the only case the year might roll over forward
                if (this._month == 12 && this._day == 31) {
                    needs_adjustment = true;
                }
            }
            else {
                // look for the only case the year might roll over forward
                if (this._month == 1 && this._day == 1) {
                    needs_adjustment = true;
                }
            }
            if (needs_adjustment) {
                adjusted = make_localtime();
            }
        }
        return adjusted._year;
    }

    /**
     * get the month of the year of this value in the local time.  January is month 1.
     * @return int local time month of the year
     */
    public int getMonth()
    {
        Timestamp adjusted = this;

        if (this._offset != null) {
            int offset = this._offset.intValue();
            boolean needs_adjustment = false;
            if (offset < 0) {
                // look for the only case the year might roll over forward
                if (this._day == Timestamp.last_day_in_month(this._year, this._month)) {
                    needs_adjustment = true;
                }
            }
            else {
                // look for the only case the year might roll over forward
                if (this._day == 1) {
                    needs_adjustment = true;
                }
            }
            if (needs_adjustment) {
                adjusted = make_localtime();
            }
        }
        return adjusted._month;
    }

    /**
     * get the day of the month of this value in the local time.
     * @return int local time day of the month
     */
    public int getDay()
    {
        Timestamp adjusted = this;
        if (this._offset != null) {
            if (this._offset.intValue() != 0) {
                adjusted = make_localtime();
            }
        }
        return adjusted._day;
    }

    /**
     * get the hours field of the time of this value in the local time.
     * @return int local time hours
     */
    public int getHour()
    {
        Timestamp adjusted = this;
        if (this._offset != null) {
            if (this._offset.intValue() != 0) {
                adjusted = make_localtime();
            }
        }
        return adjusted._hour;
    }

    /**
     * get the minutes of this value in the local time.
     * @return int local time minutes
     */
    public int getMinute()
    {
        Timestamp adjusted = this;
        if (this._offset != null) {
            if (this._offset.intValue() != 0) {
                adjusted = make_localtime();
            }
        }
        return adjusted._minute;
    }

    /**
     * get the seconds of this value in the local time.
     * @return int local time seconds
     */
    public int getSecond()
    {
        return this._second;
    }

    /**
     * get the fraction seconds portion of the time this value in the local time.
     * If the precision doesn't include fraction seconds this will return null.
     * @return int local time fractional seconds if specified otherwise null
     */
    public BigDecimal getFractionalSecond()
    {
        return this._fraction;
    }

    /**
     * get the year portion of the date of this value as a Zulu time (in GMT time).
     * @return int year portion of the date in Zulu time
     */
    public int getZYear()
    {
        return this._year;
    }

    /**
     * get the the month portion of the date of this value as a Zulu time (in GMT time).
     * In Timestamp January is month 1 (the GregorianCalendar class numbers months
     * from 0, but days of the month from 1).
     * @return int the month in Zulu time
     */
    public int getZMonth()
    {
        return this._month;
    }

    /**
     * get the day of the month portion of the date of this value as a Zulu time (in GMT time).
     * @return int day of the month in Zulu time
     */
    public int getZDay()
    {
        return this._day;
    }

    /**
     * get the hours portion of the time this value as a Zulu time (in GMT time).
     * @return int hours of time in Zulu time
     */
    public int getZHour()
    {
        return this._hour;
    }

    /**
     * get the minutes portion of the time this value as a Zulu time (in GMT time).
     * @return int minutes of time in Zulu time
     */
    public int getZMinute()
    {
        return this._minute;
    }

    /**
     * get the seconds portion of the time this value as a Zulu time (in GMT time).
     * @return int seconds of time in Zulu time
     */
    public int getZSecond()
    {
        return this._second;
    }

    /**
     * get the fraction seconds portion of the time this value as a Zulu time (in GMT time).
     * If the precision doesn't include fraction seconds this will return null.
     * @return int fractional seconds of time in Zulu time, if specified otherwise null
     */
    public BigDecimal getZFractionalSecond()
    {
        return this._fraction;
    }

    @Override
    public String toString()
    {
        StringBuilder buffer = new StringBuilder(32);
        try
        {
            print(buffer);
        }
        catch (IOException e)
        {
            throw new RuntimeException("Exception printing to StringBuilder",
                                       e);
        }
        return buffer.toString();
    }

    /**
     * a variant of the standard toString that returns the value
     * as if it had been specified in zulu time.  This is especially
     * useful for debugging as the resulting value has had the
     * local offset "applied".
     *
     * @see #printZ(Appendable)
     */
    public String toZString()
    {
        StringBuilder buffer = new StringBuilder(32);
        try
        {
            printZ(buffer);
        }
        catch (IOException e)
        {
            throw new RuntimeException("Exception printing to StringBuilder",
                                       e);
        }
        return buffer.toString();
    }

    /**
     * Prints this timestamp in Ion format.
     *
     * @param out must not be null.
     *
     * @throws IOException propagated when the {@link Appendable} throws it.
     */
    public void print(Appendable out)
        throws IOException
    {
        // we have to make a copy to preserve the "immutable" contract
        // on Timestamp and we don't want someone reading the calendar
        // member while we've shifted it around.
        Timestamp adjusted = this;

        // Adjust UTC time back to local time
        if (this._offset != null && this._offset.intValue() != 0) {
            adjusted = make_localtime();
        }

        print(out, adjusted);
    }

    /**
     * Prints this timestamp in Ion format but without the timezone.
     * Technically this method treats the timezone as if it had been
     * zulu time.
     *
     * @param out must not be null.
     *
     * @throws IOException propagated when the {@link Appendable} throws it.
     */
    public void printZ(Appendable out)
        throws IOException
    {
        Timestamp ztime = this.clone();
        ztime._offset = UTC_OFFSET;
        ztime.print(out);
    }

    /**
     * helper for print(out) and printZ(out) so that printZ can create
     * a zulu time and pass it directly and print can apply the local
     * offset and adjust the various fields (without breaking the
     * contract to be immutable).
     * @param out destination for the text image of the value
     * @param adjusted the time value with the fields adjusted to match the desired text output
     * @throws IOException
     */
    private static void print(Appendable out, Timestamp adjusted)
        throws IOException
    {
        // null is our first "guess" to get it out of the way
        if (adjusted == null) {
            out.append("null.timestamp");
            return;
        }

        // so we have a real value - we'll start with the date portion
        // which we always have
        print_digits(out, adjusted._year, 4);
        if (adjusted._precision == Precision.YEAR) {
            out.append("T");
            return;
        }

        out.append("-");
        print_digits(out, adjusted._month, 2);  // convert calendar months to a base 1 value
        if (adjusted._precision == Precision.MONTH) {
            out.append("T");
            return;
        }

        out.append("-");
        print_digits(out, adjusted._day, 2);
        if (adjusted._precision == Precision.DAY && adjusted._offset == null) {
            // out.append("T");
            return;
        }

        // see if we have some time
        if (adjusted._precision == Precision.MINUTE
            || adjusted._precision == Precision.SECOND
            || adjusted._precision == Precision.FRACTION
        ) {
            out.append("T");
            print_digits(out, adjusted._hour, 2);
            out.append(":");
            print_digits(out, adjusted._minute, 2);
            // ok, so how much time do we have ?
            if (adjusted._precision == Precision.SECOND
                || adjusted._precision == Precision.FRACTION
            ) {
                out.append(":");
                print_digits(out, adjusted._second, 2);
            }
            if (adjusted._precision == Precision.FRACTION) {
                print_fractional_digits(out, adjusted._fraction);
            }
        }
        if (adjusted._offset != null) {
            int min, hour;
            min = adjusted._offset;
            if (min == 0) {
                out.append('Z');
            }
            else {
                if (min < 0) {
                    min = -min;
                    out.append('-');
                }
                else {
                    out.append('+');
                }
                hour = min / 60;
                min = min - hour*60;
                print_digits(out, hour, 2);
                out.append(":");
                print_digits(out, min, 2);
            }
        }
        else {
            out.append("-00:00");
        }
    }
    private static void print_digits(Appendable out, int value, int length)
        throws IOException
    {
        char temp[] = new char[length];
        while (length > 0) {
            length--;
            int next = value / 10;
            temp[length] =  (char)((int)'0' + (value - next*10));
            value = next;
        }
        while (length > 0) {
            length--;
            temp[length] =  '0';
        }
        for (char c : temp) {
            out.append(c);
        }
    }
    private static void print_fractional_digits(Appendable out, BigDecimal value)
        throws IOException
    {
        String temp = value.toPlainString(); // crude, but it works
        if (temp.charAt(0) == '0') { // this should always be true
            temp = temp.substring(1);
        }
        out.append(temp);
    }

    // TODO - check this and see if we're really getting decent values out of this
    @Override
    public int hashCode()
    {
        final int prime = 31;
        int result = this._precision.hashCode();
        result = prime * result + this.dateValue().hashCode();
        result = prime * result +
                 (this._precision == Precision.FRACTION
                     ? _fraction.hashCode() : 0);
        result = prime * result + (_offset == null ? 0 : _offset.hashCode());
        return result;
    }

    /**
     * Performs a timeline comparison of the instant represented by two
     * Timestamps.
     * If the instant represented by this object precedes that of {@code t},
     * then {@code -1} is returned.
     * If {@code t} precedes this object then {@code 1} is returned.
     * If the timestamps represent the same instance on the timeline, then
     * {@code 0} is returned.
     * Note that a {@code 0} result does not imply that the two values are
     * {@link #equals}, as the timezones or precision of the two values may be
     * different.
     *
     * @param t second timestamp to compare 'this' to
     * @return a negative integer, zero, or a positive integer as this object
     * is less than, equal to, or greater than the specified object.
     *
     * @throws ClassCastException if {@code t} is not a {@link Timestamp}.
     * @throws NullPointerException if {@code t} is null.
     */
    public int compareTo(Object t) {
        return this.compareTo((Timestamp)t);
    }

    /**
     * Performs a timeline comparison of the instant represented by two
     * Timestamps.
     * If the instant represented by this object precedes that of {@code t},
     * then {@code -1} is returned.
     * If {@code t} precedes this object then {@code 1} is returned.
     * If the timestamps represent the same instant on the timeline, then
     * {@code 0} is returned.
     * Note that a {@code 0} result does not imply that the two values are
     * {@link #equals}, as the timezones or precision of the two values may be
     * different.
     * <p>
     * This method is provided in preference to individual methods for each of
     * the six boolean comparison operators (<, ==, >, >=, !=, <=).
     * The suggested idiom for performing these comparisons is:
     * {@code (x.compareTo(y) }<em>&lt;op></em>{@code 0)},
     * where <em>&lt;op></em> is one of the six comparison operators.
     *
     * @param t second timestamp to compare 'this' to
     * @return -1, 0, or 1 as this {@code Timestamp}
     * is less than, equal to, or greater than {@code t}.
     *
     * @throws NullPointerException if {@code t} is null.
     */
    public int compareTo(Timestamp t)
    {
        // Test at millisecond precision first.
        long this_millis = this.getMillis();
        long arg_millis = t.getMillis();
        if (this_millis != arg_millis) {
            return (this_millis < arg_millis) ? -1 : 1;
        }

        // Values are equivalent at millisecond precision, so compare fraction

        BigDecimal this_fraction =
            ((this._fraction == null) ? BigDecimal.ZERO : this._fraction);
        BigDecimal arg_fraction =
            (( t._fraction == null) ? BigDecimal.ZERO :  t._fraction);
        return this_fraction.compareTo(arg_fraction);
    }


    /**
     * Compares this {@link Timestamp} to the specified Object.
     * The result is {@code true} if and only if the parameter is a
     * {@link Timestamp} object that represents the same point in time,
     * precision, and local offset as this object.
     * <p>
     * Use the {@link #compareTo(Object)} method to compare only the point in
     * time.
     */
    @Override
    public boolean equals(Object t)
    {
        if (!(t instanceof Timestamp)) return false;
        return equals((Timestamp)t);
    }

    /**
     * Compares this {@link Timestamp} to another.
     * The result is {@code true} if and only if the parameter
     * represents the same point in time and has
     * the same precision and local offset as this object.
     * <p>
     * Use the {@link #compareTo(Timestamp)} method to compare only the point
     * in time.
     */
    public boolean equals(Timestamp t)
    {
        if (this == t) return true;
        if (t == null) return false;

        // if the precisions are not the same the values are not
        // precision doesn't matter WRT to equality
        if (this._precision != t._precision) return false;

        // if the local offset are not the same the values are not
        if (this._offset == null) {
            if (t._offset != null)  return false;
        }
        else {
            if (t._offset == null) return false;
        }

        // so now we check the actual time value
        long this_millis = this.getMillis();
        long other_millis = t.getMillis();
        if (this_millis != other_millis) return false;

        // and if we have a local offset, check the value here
        if (this._offset != null) {
            if (this._offset.intValue() != t._offset.intValue()) return false;
        }

        // we only look at the fraction if we know that it's actually there
        if (this._precision == Precision.FRACTION) {
            if (this._fraction == null) {
                if (t._fraction != null) return false;
            }
            else {
                if (t._fraction == null) return false;
            }
            if (!this._fraction.equals(t._fraction)) return false;
        }
        return true;
    }
}<|MERGE_RESOLUTION|>--- conflicted
+++ resolved
@@ -118,12 +118,12 @@
      * _month and _day are 1 based (0 is an invalid value for
      * these in a non-null Timestamp.
      */
-    private int     _year;
-    private int     _month = 1; // Initialized to valid default
-    private int     _day   = 1; // Initialized to valid default
-    private int     _hour;
-    private int     _minute;
-    private int     _second;
+    private short   _year;
+    private byte    _month = 1; // Initialized to valid default
+    private byte    _day   = 1; // Initialized to valid default
+    private byte    _hour;
+    private byte    _minute;
+    private byte    _second;
     private BigDecimal     _fraction;  // fractional seconds, this will be between >= 0 and < 1
 
     /**
@@ -231,12 +231,12 @@
      */
     @SuppressWarnings("deprecation")
     private void set_fields_from_millis(Date date) {
-        this._year    = date.getYear() + 1900;
-        this._month   = date.getMonth() + 1;  // calendar months are 0 based, timestamp months are 1 based
-        this._day     = date.getDate();
-        this._hour    = date.getHours();
-        this._minute  = date.getMinutes();
-        this._second = date.getSeconds();
+        this._year    = (short)(date.getYear() + 1900);
+        this._month   = (byte)(date.getMonth() + 1);  // calendar months are 0 based, timestamp months are 1 based
+        this._day     = (byte)date.getDate();
+        this._hour    = (byte)date.getHours();
+        this._minute  = (byte)date.getMinutes();
+        this._second  = (byte)date.getSeconds();
         // this is done because the y-m-d values are in the local timezone
         // so this adjusts the value back to zulu time (GMT)
         // Note that the sign on this is opposite of Ion (and Calendar) offset.
@@ -300,17 +300,17 @@
         switch (p) {
             case FRACTION:
             case SECOND:
-                this._second = cal.get(Calendar.SECOND);
+                this._second = (byte)cal.get(Calendar.SECOND);
             case MINUTE:
-                this._hour = cal.get(Calendar.HOUR_OF_DAY);
-                this._minute = cal.get(Calendar.MINUTE);
+                this._hour   = (byte)cal.get(Calendar.HOUR_OF_DAY);
+                this._minute = (byte)cal.get(Calendar.MINUTE);
             case DAY:
-                this._day = cal.get(Calendar.DAY_OF_MONTH);
+                this._day    = (byte)cal.get(Calendar.DAY_OF_MONTH);
             case MONTH:
                 // calendar months are 0 based, timestamp months are 1 based
-                this._month = cal.get(Calendar.MONTH) + 1;
+                this._month  = (byte)(cal.get(Calendar.MONTH) + 1);
             case YEAR:
-                this._year = cal.get(Calendar.YEAR);
+                this._year   = (short)cal.get(Calendar.YEAR);
         }
 
         // Strangely, if this test is made before calling get(), it will return
@@ -326,12 +326,6 @@
 
     private void validate_fields()
     {
-<<<<<<< HEAD
-        if (_year < 1  || _year > 9999) throw new IllegalArgumentException("year must be between 1 and 9999 inclusive GMT, and local time");
-        if (_month < 1 || _month > 12) throw new IllegalArgumentException("month is between 1 and 12 inclusive");
-        if (_day < 1   || _day > last_day_in_month(_year, _month))
-            throw new IllegalArgumentException("day is between 1 and "+last_day_in_month(_year, _month)+" inclusive");
-=======
         if (_year < 1  || _year > 9999) error_in_field("year must be between 1 and 9999 inclusive GMT, and local time");
         if (_month < 1 || _month > 12) error_in_field("month is between 1 and 12 inclusive");
         if (_day < 1   || _day > last_day_in_month(_year, _month)) {
@@ -339,22 +333,21 @@
                            + " must between 1 and "
                            + last_day_in_month(_year, _month) + " inclusive");
         }
->>>>>>> 37b0bb82
-
-        if (_hour < 0 || _hour > 23) throw new IllegalArgumentException("hour is between 0 and 23 inclusive");
-        if (_minute < 0 || _minute > 59) throw new IllegalArgumentException("minute is between 0 and 59 inclusive");
-        if (_second < 0 || _second > 59) throw new IllegalArgumentException("second is between 0 and 59 inclusive");
+
+        if (_hour < 0 || _hour > 23)     error_in_field("hour is between 0 and 23 inclusive");
+        if (_minute < 0 || _minute > 59) error_in_field("minute is between 0 and 59 inclusive");
+        if (_second < 0 || _second > 59) error_in_field("second is between 0 and 59 inclusive");
 
         if (this._precision == Precision.FRACTION) {
-            if (_fraction == null)
-                throw new IllegalArgumentException("fractional seconds cannot be null when the precision is Timestamp.TT_FRAC");
-            if (_fraction.signum() == -1) throw new IllegalArgumentException("fractional seconds must be greater than or equal to 0 and less than 1");
-            if (BigDecimal.ONE.compareTo(_fraction) != 1)
-                throw new IllegalArgumentException("fractional seconds must be greater than or equal to 0 and less than 1");
-        }
-    }
-<<<<<<< HEAD
-=======
+            if (_fraction == null) error_in_field("fractional seconds cannot be null when the precision is Timestamp.TT_FRAC");
+            if (_fraction.signum() == -1) {
+                error_in_field("fractional seconds must be greater than or equal to 0 and less than 1");
+            }
+            if (BigDecimal.ONE.compareTo(_fraction) != 1) {
+                error_in_field("fractional seconds must be greater than or equal to 0 and less than 1");
+            }
+        }
+    }
 
     private static void error_in_field(String message)
     {
@@ -362,7 +355,6 @@
         //throw new IonException(e);
         throw e;
     }
->>>>>>> 37b0bb82
 
     /**
      * Creates a new Timestamp, precise to the date,
@@ -377,11 +369,11 @@
         int end_of_month = last_day_in_month(zyear, zmonth);
         if (zday < 1 || zday > end_of_month) throw new IllegalArgumentException("day is between 1 and "+end_of_month+" inclusive");
         this._precision = Precision.DAY;
-        this._day = zday;  // days are base 1 (as you'd expect)
-        this._month = zmonth;
-        this._year = zyear;
+        this._day       = (byte)zday;  // days are base 1 (as you'd expect)
+        this._month     = (byte)zmonth;
+        this._year      = (short)zyear;
         validate_fields();
-        this._offset = UNKNOWN_OFFSET;
+        this._offset    = UNKNOWN_OFFSET;
     }
 
     /**
@@ -398,17 +390,17 @@
                      Integer offset)
     {
         this._precision = Precision.MINUTE;
-        this._minute = minute;
-        this._hour = hour;
-        this._day = day;  // days are base 1 (as you'd expect)
-        this._month = month;
-        this._year = year;
+        this._minute    = (byte)minute;
+        this._hour      = (byte)hour;
+        this._day       = (byte)day;  // days are base 1 (as you'd expect)
+        this._month     = (byte)month;
+        this._year      = (short)year;
 
         validate_fields();
         if (offset != null) {
-            this._offset = offset;
-            apply_offset(offset);
-        }
+        this._offset = offset;
+        apply_offset(offset);
+    }
     }
 
     /**
@@ -425,18 +417,18 @@
                      Integer offset)
     {
         this._precision = Precision.SECOND;
-        this._second = second;
-        this._minute = minute;
-        this._hour = hour;
-        this._day = day;  // days are base 1 (as you'd expect)
-        this._month = month;
-        this._year = year;
+        this._second    = (byte)second;
+        this._minute    = (byte)minute;
+        this._hour      = (byte)hour;
+        this._day       = (byte)day;  // days are base 1 (as you'd expect)
+        this._month     = (byte)month;
+        this._year      = (short)year;
 
         validate_fields();
         if (offset != null) {
-            this._offset = offset;
-            apply_offset(offset);
-        }
+        this._offset = offset;
+        apply_offset(offset);
+    }
     }
 
     /**
@@ -457,18 +449,18 @@
     {
         this._precision = Precision.FRACTION;
         this._fraction = frac.abs();
-        this._second = second;
-        this._minute = minute;
-        this._hour = hour;
-        this._day = day;  // days are base 1 (as you'd expect)
-        this._month = month;
-        this._year = year;
+        this._second   = (byte)second;
+        this._minute   = (byte)minute;
+        this._hour     = (byte)hour;
+        this._day      = (byte)day;  // days are base 1 (as you'd expect)
+        this._month    = (byte)month;
+        this._year     = (short)year;
 
         validate_fields();
         if (offset != null) {
-            this._offset = offset;
-            apply_offset(offset);
-        }
+        this._offset = offset;
+        apply_offset(offset);
+    }
     }
 
     /**
@@ -492,16 +484,16 @@
         case FRACTION:
             this._fraction = frac.abs();
         case SECOND:
-            this._second = zsecond;
+            this._second = (byte)zsecond;
         case MINUTE:
-            this._minute = zminute;
-            this._hour = zhour;
+            this._minute = (byte)zminute;
+            this._hour   = (byte)zhour;
         case DAY:
-            this._day = zday;  // days are base 1 (as you'd expect)
+            this._day    = (byte)zday;  // days are base 1 (as you'd expect)
         case MONTH:
-            this._month = zmonth;
+            this._month  = (byte)zmonth;
         case YEAR:
-            this._year = zyear;
+            this._year   = (short)zyear;
         }
         validate_fields();
         this._offset = offset;
@@ -750,16 +742,12 @@
                 case DAY:
                     break;
                 default:
-<<<<<<< HEAD
-                    throw new IllegalArgumentException("invalid timezone offset: missing timezone offset");
-=======
                     error_in_field("Timestamp must have local offset: " + image);
->>>>>>> 37b0bb82
             }
             offset = null;
         }
         if (image.length() > (pos + 1) && !isValidFollowChar(image.charAt(pos + 1))) {
-            throw new IllegalArgumentException("invalid excess characters encountered");
+            error_in_field("invalid excess characters encountered");
         }
 
         Timestamp ts =
@@ -785,9 +773,6 @@
 
         for (ii=start; ii<end; ii++) {
             char c = in.charAt(ii);
-<<<<<<< HEAD
-            if (!Character.isDigit(c)) throw new IllegalArgumentException(msg+" has an invalid character: '"+c+"' encountered");
-=======
             if (!Character.isDigit(c)) {
                 // FIXME this will give incorrect message if c is a surrogate
                 error_in_field("Malformed timestamp, " + field
@@ -795,7 +780,6 @@
                                + printCodePointAsString(c)
                                + "\": " + in);
             }
->>>>>>> 37b0bb82
             value *= 10;
             value += c - '0';
         }
@@ -803,14 +787,10 @@
         // Check the terminator if requested.
         if (terminator != -1) {
             if (ii >= in.length() || in.charAt(ii) != terminator) {
-<<<<<<< HEAD
-                throw new IllegalArgumentException(msg+" has a bad terminator character: '"+terminator+"' expected");
-=======
                 error_in_field("Malformed timestamp, " + field
                                + " should end with "
                                + printCodePointAsString(terminator)
                                + "\": " + in);
->>>>>>> 37b0bb82
             }
         }
         // Otherwise make sure we don't have too many digits.
@@ -1236,8 +1216,8 @@
 
         // Adjust UTC time back to local time
         if (this._offset != null && this._offset.intValue() != 0) {
-            adjusted = make_localtime();
-        }
+                adjusted = make_localtime();
+            }
 
         print(out, adjusted);
     }
@@ -1351,7 +1331,7 @@
         while (length > 0) {
             length--;
             int next = value / 10;
-            temp[length] =  (char)((int)'0' + (value - next*10));
+            temp[length] =  (char)('0' + (value - next*10));
             value = next;
         }
         while (length > 0) {
