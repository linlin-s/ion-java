/*
 * Copyright 2007-2016 Amazon.com, Inc. or its affiliates. All Rights Reserved.
 *
 * Licensed under the Apache License, Version 2.0 (the "License").
 * You may not use this file except in compliance with the License.
 * A copy of the License is located at:
 *
 *     http://aws.amazon.com/apache2.0/
 *
 * or in the "license" file accompanying this file. This file is distributed on an "AS IS" BASIS,
 * WITHOUT WARRANTIES OR CONDITIONS OF ANY KIND, either express or implied. See the License for the specific
 * language governing permissions and limitations under the License.
 */

package com.amazon.ion;

import java.math.BigDecimal;
import java.math.BigInteger;
import java.util.Collection;

/**
 * The factory for all {@link IonValue}s.
 * <p>
 * <b>WARNING:</b> This interface should not be implemented or extended by
 * code outside of this library.
 */
public interface ValueFactory
{
    /**
     * Constructs a new <code>null.blob</code> instance.
     */
    public IonBlob newNullBlob();


    /**
     * Constructs a new Ion {@code blob} instance, copying bytes from an array.
     *
     * @param value the data for the new blob, to be <em>copied</em> from the
     * given array into the new instance.
     * May be {@code null} to create a {@code null.blob} value.
     */
    public IonBlob newBlob(byte[] value);


    /**
     * Constructs a new Ion {@code blob}, copying bytes from part of an array.
     * <p>
     * This method copies {@code length} bytes from the given array into the
     * new value, starting at the given offset in the array.
     *
     * @param value the data for the new blob, to be <em>copied</em> from the
     * given array into the new instance.
     * May be {@code null} to create a {@code null.blob} value.
     * @param offset the offset within the array of the first byte to copy;
     * must be non-negative and no larger than {@code bytes.length}.
     * @param length the number of bytes to be copied from the given array;
     * must be non-negative and no larger than {@code bytes.length - offset}.
     *
     * @throws IndexOutOfBoundsException
     * if the preconditions on the {@code offset} and {@code length} parameters
     * are not met.
     */
    public IonBlob newBlob(byte[] value, int offset, int length);


    //-------------------------------------------------------------------------


    /**
     * Constructs a new <code>null.bool</code> instance.
     */
    public IonBool newNullBool();


    /**
     * Constructs a new <code>bool</code> instance with the given value.
     *
     * @param value the new {@code bool}'s value.
     *
     * @return a bool with
     * <code>{@link IonBool#booleanValue()} == value</code>.
     */
    public IonBool newBool(boolean value);


    /**
     * Constructs a new <code>bool</code> instance with the given value.
     *
     * @param value the new {@code bool}'s value.
     * may be {@code null} to make {@code null.bool}.
     */
    public IonBool newBool(Boolean value);


    //-------------------------------------------------------------------------


    /**
     * Constructs a new <code>null.clob</code> instance.
     */
    public IonClob newNullClob();


    /**
     * Constructs a new Ion {@code clob} instance from a byte array.
     *
     * @param value the data for the new clob, to be <em>copied</em> from the
     * given array into the new instance.
     * May be {@code null} to create a {@code null.clob} value.
     */
    public IonClob newClob(byte[] value);


    /**
     * Constructs a new Ion {@code clob}, copying bytes from part of an array.
     * <p>
     * This method copies {@code length} bytes from the given array into the
     * new value, starting at the given offset in the array.
     *
     * @param value the data for the new blob, to be <em>copied</em> from the
     * given array into the new instance.
     * May be {@code null} to create a {@code null.clob} value.
     * @param offset the offset within the array of the first byte to copy;
     * must be non-negative an no larger than {@code bytes.length}.
     * @param length the number of bytes to be copied from the given array;
     * must be non-negative an no larger than {@code bytes.length - offset}.
     *
     * @throws IndexOutOfBoundsException
     * if the preconditions on the {@code offset} and {@code length} parameters
     * are not met.
     */
    public IonClob newClob(byte[] value, int offset, int length);


    //-------------------------------------------------------------------------


    /**
     * Constructs a new <code>null.decimal</code> instance.
     */
    public IonDecimal newNullDecimal();


    /**
     * Constructs a new Ion {@code decimal} instance from a Java
     * {@code long}.
     */
    public IonDecimal newDecimal(long value);


    /**
     * Constructs a new Ion {@code decimal} instance from a Java
     * {@code double}.
     * <p>
     * Note that this does not generate the exact decimal representation of the
     * {@code double}'s binary floating-point value as via
     * {@link BigDecimal#BigDecimal(double)}, but instead uses the more
     * predictable behavior of matching the double's string representation
     * as via {@link BigDecimal#valueOf(double)}.
     */
    public IonDecimal newDecimal(double value);


    /**
     * Constructs a new Ion {@code decimal} instance from a Java
     * {@link BigInteger}.
     */
    public IonDecimal newDecimal(BigInteger value);


    /**
     * Constructs a new Ion {@code decimal} instance from a Java
     * {@link BigDecimal}.
     * To create negative zero values, pass a {@link Decimal}.
     */
    public IonDecimal newDecimal(BigDecimal value);


    //-------------------------------------------------------------------------


    /**
     * Constructs a new {@code null.float} instance.
     */
    public IonFloat newNullFloat();


    /**
     * Constructs a new Ion {@code float} instance from a Java
     * {@code long}.
     */
    public IonFloat newFloat(long value);


    /**
     * Constructs a new Ion {@code float} instance from a Java
     * {@code double}.
     */
    public IonFloat newFloat(double value);


    //-------------------------------------------------------------------------


    /**
     * Constructs a new <code>null.int</code> instance.
     */
    public IonInt newNullInt();


    /**
     * Constructs a new <code>int</code> instance with the given value.
     *
     * @param value the new int's value.
     */
    public IonInt newInt(int value);


    /**
     * Constructs a new <code>int</code> instance with the given value.
     *
     * @param value the new int's value.
     */
    public IonInt newInt(long value);


    /**
     * Constructs a new <code>int</code> instance with the given value.
     * The integer portion of the number is used, any fractional portion is
     * ignored.
     *
     * @param value the new int's value;
     * may be <code>null</code> to make <code>null.int</code>.
     */
    public IonInt newInt(Number value);


    //-------------------------------------------------------------------------


    /**
     * Constructs a new <code>null.list</code> instance.
     */
    public IonList newNullList();


    /**
     * Constructs a new empty (not null) <code>list</code> instance.
     */
    public IonList newEmptyList();

<<<<<<< HEAD
    /**
     * Constructs a new <code>list</code> with given children.
     *
     * @param values
     *  the initial set of children.  If <code>null</code>, then the new
     *  instance will have <code>{@link IonValue#isNullValue()} == true</code>.
     *
     * @throws ContainedValueException
     *  if any value in {@code values}
     *  has <code>{@link IonValue#getContainer()} != null</code>.
     * @throws NullPointerException
     *   if any value in {@code values} is null.
     * @throws IllegalArgumentException
     *   if any value in {@code values} is an {@link IonDatagram}.
     *
     * @deprecated This method can be invoked
     *  (accidentally and incorrectly) with an {@link IonSequence}!
     *  Use either {@link #newList(IonValue...)}
     *  or {@link #newList(IonValue...) newList()}{@link
     *  IonSequence#addAll(Collection) .addAll(Collection)}.
     */
    @Deprecated
    public IonList newList(Collection<? extends IonValue> values)
        throws ContainedValueException, NullPointerException;

=======
>>>>>>> 60f88ba8

    /**
     * Constructs a new {@code list} with the given child.
     * <p>
     * <b>This method is temporary</b> until {@link #newList(Collection)} is
     * removed.  It's sole purpose is to avoid the doomed attempt to add all
     * of the parameter's children to the new list; that will always throw
     * {@link ContainedValueException}.
     *
     * @param child the initial child of the new list.
     *
     * @throws NullPointerException if {@code child} is null.
     * @throws IllegalArgumentException if {@code child} is an {@link IonDatagram}.
     * @throws ContainedValueException
     *  if {@code child}
     *  has <code>{@link IonValue#getContainer()} != null</code>.
     */
    public IonList newList(IonSequence child)
        throws ContainedValueException, NullPointerException;


    /**
     * Constructs a new {@code list} with the given children.
     * <p>
     * Some edge cases are worth examples:
     *<pre>
     *    factory.newList();                     // returns []
     *    factory.newList((IonValue[]) null);    // returns null.list
     *</pre>
     * For clarity, applications should prefer {@link #newEmptyList()} and
     * {@link #newNullList()} instead.
     *
     * @param children
     *  the initial sequence of children.  If <code>null</code>, then the new
     *  instance will have <code>{@link IonValue#isNullValue()} == true</code>.
     *
     * @throws NullPointerException if any child is null.
     * @throws IllegalArgumentException if any child is an {@link IonDatagram}.
     * @throws ContainedValueException
     *  if any child has <code>{@link IonValue#getContainer()} != null</code>.
     */
    public IonList newList(IonValue... children)
        throws ContainedValueException, NullPointerException;


    /**
     * Constructs a new <code>list</code> with given <code>int</code> children.
     *
     * @param values
     *  the initial set of child values.  If <code>null</code>, then the new
     *  instance will have <code>{@link IonValue#isNullValue()} == true</code>.
     *  Otherwise, the resulting sequence will contain new {@link IonInt}s with
     *  the given values.
     *
     * @return a new list where each element is an {@link IonInt}.
     */
    public IonList newList(int[] values);


    /**
     * Constructs a new <code>list</code> with given <code>long</code> child
     * elements.
     *
     * @param values
     *  the initial set of child values.  If <code>null</code>, then the new
     *  instance will have <code>{@link IonValue#isNullValue()} == true</code>.
     *  Otherwise, the resulting sequence will contain new {@link IonInt}s with
     *  the given values.
     *
     * @return a new list where each element is an {@link IonInt}.
     */
    public IonList newList(long[] values);


    //-------------------------------------------------------------------------


    /**
     * Constructs a new <code>null.null</code> instance.
     */
    public IonNull newNull();


    /**
     * Constructs a new Ion null value with the given type.
     *
     * @param type must not be Java null, but it may be {@link IonType#NULL}.
     *
     * @return a new value such that {@link IonValue#isNullValue()} is
     * {@code true}.
     */
    public IonValue newNull(IonType type);


    //-------------------------------------------------------------------------


    /**
     * Constructs a new <code>null.sexp</code> instance.
     */
    public IonSexp newNullSexp();


    /**
     * Constructs a new empty (not null) <code>sexp</code> instance.
     */
    public IonSexp newEmptySexp();

<<<<<<< HEAD

    /**
     * Constructs a new <code>sexp</code> with given child elements.
     *
     * @param values
     *  the initial set of children.  If <code>null</code>, then the new
     *  instance will have <code>{@link IonValue#isNullValue()} == true</code>.
     *
     * @throws ContainedValueException
     *  if any value in {@code values}
     *  has <code>{@link IonValue#getContainer()} != null</code>.
     * @throws NullPointerException
     *   if any value in {@code values} is null.
     * @throws IllegalArgumentException
     *   if any value in {@code values} is an {@link IonDatagram}.
     *
     * @deprecated This method can be invoked
     *  (accidentally and incorrectly) with an {@link IonSequence}!
     *  Use either {@link #newSexp(IonValue...)}
     *  or {@link #newSexp(IonValue...) newSexp()}{@link
     *  IonSequence#addAll(Collection) .addAll(Collection)}.
     */
    @Deprecated
    public IonSexp newSexp(Collection<? extends IonValue> values)
        throws ContainedValueException, NullPointerException;

=======
>>>>>>> 60f88ba8
    /**
     * Constructs a new {@code sexp} with the given child.
     * <p>
     * <b>This method is temporary</b> until {@link #newSexp(Collection)} is
     * removed.  It's sole purpose is to avoid the doomed attempt to add all
     * of the parameter's children to the new sequence; that will always throw
     * {@link ContainedValueException}.
     *
     * @param child the initial child of the new sexp.
     *
     * @throws NullPointerException if {@code child} is null.
     * @throws IllegalArgumentException
     *  if {@code child} is an {@link IonDatagram}.
     * @throws ContainedValueException
     *  if {@code child}
     *  has <code>{@link IonValue#getContainer()} != null</code>.
     */
    public IonSexp newSexp(IonSequence child)
        throws ContainedValueException, NullPointerException;

    /**
     * Constructs a new <code>sexp</code> with given child elements.
     * <p>
     * Some edge cases are worth examples:
     *<pre>
     *    factory.newSexp();                     // returns ()
     *    factory.newSexp((IonValue[]) null);    // returns null.sexp
     *</pre>
     * For clarity, applications should prefer {@link #newEmptySexp()} and
     * {@link #newNullSexp()} instead.
     *
     * @param children
     *  the initial set of children.  If <code>null</code>, then the new
     *  instance will have <code>{@link IonValue#isNullValue()} == true</code>.
     *
     * @throws NullPointerException if any child is null.
     * @throws IllegalArgumentException if any child is an {@link IonDatagram}.
     * @throws ContainedValueException
     *  if any child has <code>{@link IonValue#getContainer()} != null</code>.
     */
    public IonSexp newSexp(IonValue... children)
        throws ContainedValueException, NullPointerException;


    /**
     * Constructs a new <code>sexp</code> with given <code>int</code> child
     * values.
     *
     * @param values
     *  the initial set of child values.  If <code>null</code>, then the new
     *  instance will have <code>{@link IonValue#isNullValue()} == true</code>.
     *  Otherwise, the resulting sequence will contain new {@link IonInt}s with
     *  the given values.
     *
     * @return a new sexp where each element is an {@link IonInt}.
     */
    public IonSexp newSexp(int[] values);


    /**
     * Constructs a new <code>sexp</code> with given <code>long</code> child
     * elements.
     *
     * @param values
     *  the initial set of child values.  If <code>null</code>, then the new
     *  instance will have <code>{@link IonValue#isNullValue()} == true</code>.
     *  Otherwise, the resulting sequence will contain new {@link IonInt}s with
     *  the given values.
     *
     * @return a new sexp where each element is an {@link IonInt}.
     */
    public IonSexp newSexp(long[] values);


    //-------------------------------------------------------------------------


    /**
     * Constructs a new <code>null.string</code> instance.
     */
    public IonString newNullString();


    /**
     * Constructs a new Ion string with the given value.
     *
     * @param value the text of the new string;
     * may be <code>null</code> to make <code>null.string</code>.
     */
    public IonString newString(String value);


    //-------------------------------------------------------------------------


    /**
     * Constructs a new <code>null.struct</code> instance.
     */
    public IonStruct newNullStruct();


    /**
     * Constructs a new empty (not null) <code>struct</code> instance.
     */
    public IonStruct newEmptyStruct();


    //-------------------------------------------------------------------------


    /**
     * Constructs a new <code>null.symbol</code> instance.
     */
    public IonSymbol newNullSymbol();


    /**
     * Constructs a new Ion symbol with the given value.
     *
     * @param value the text of the symbol;
     * may be <code>null</code> to make <code>null.symbol</code>.
     *
     * @throws EmptySymbolException if <code>value</code> is the empty string.
     */
    public IonSymbol newSymbol(String value);


    /**
     * Constructs a new Ion symbol with the given symbol token.
     * <p>
     * <b>This is an "expert method": correct use requires deep understanding
     * of the Ion binary format. You almost certainly don't want to use it.</b>
     *
     * @param value the text and/or SID of the symbol;
     * may be <code>null</code> to make <code>null.symbol</code>.
     *
     */
    public IonSymbol newSymbol(SymbolToken value);


    //-------------------------------------------------------------------------


    /**
     * Constructs a new <code>null.timestamp</code> instance.
     */
    public IonTimestamp newNullTimestamp();


    /**
     * Constructs a new {@code timestamp} instance with the given value.
     *
     * @param value may be {@code null} to make {@code null.timestamp}.
     */
    public IonTimestamp newTimestamp(Timestamp value);


    //-------------------------------------------------------------------------


    /**
     * Creates a deep copy of an Ion value.  This method can properly clone
     * {@link IonDatagram}s.
     * <p>
     * The given value can be in the context of any {@code ValueFactory},
     * and the result will be in the context of this one. This allows you to
     * shift data from one factory instance to another.
     *
     * @param value the value to copy.
     *
     * @return a deep copy of value, with no container.
     *
     * @throws NullPointerException if {@code value} is null.
     * @throws IonException if there's a problem creating the clone.
     * @throws UnknownSymbolException
     *          if any part of this value has unknown text but known Sid for
     *          its field name, annotation or symbol.
     *
     * @see IonValue#clone()
     */
    public <T extends IonValue> T clone(T value)
        throws IonException;
}<|MERGE_RESOLUTION|>--- conflicted
+++ resolved
@@ -249,34 +249,6 @@
      */
     public IonList newEmptyList();
 
-<<<<<<< HEAD
-    /**
-     * Constructs a new <code>list</code> with given children.
-     *
-     * @param values
-     *  the initial set of children.  If <code>null</code>, then the new
-     *  instance will have <code>{@link IonValue#isNullValue()} == true</code>.
-     *
-     * @throws ContainedValueException
-     *  if any value in {@code values}
-     *  has <code>{@link IonValue#getContainer()} != null</code>.
-     * @throws NullPointerException
-     *   if any value in {@code values} is null.
-     * @throws IllegalArgumentException
-     *   if any value in {@code values} is an {@link IonDatagram}.
-     *
-     * @deprecated This method can be invoked
-     *  (accidentally and incorrectly) with an {@link IonSequence}!
-     *  Use either {@link #newList(IonValue...)}
-     *  or {@link #newList(IonValue...) newList()}{@link
-     *  IonSequence#addAll(Collection) .addAll(Collection)}.
-     */
-    @Deprecated
-    public IonList newList(Collection<? extends IonValue> values)
-        throws ContainedValueException, NullPointerException;
-
-=======
->>>>>>> 60f88ba8
 
     /**
      * Constructs a new {@code list} with the given child.
@@ -385,35 +357,6 @@
      */
     public IonSexp newEmptySexp();
 
-<<<<<<< HEAD
-
-    /**
-     * Constructs a new <code>sexp</code> with given child elements.
-     *
-     * @param values
-     *  the initial set of children.  If <code>null</code>, then the new
-     *  instance will have <code>{@link IonValue#isNullValue()} == true</code>.
-     *
-     * @throws ContainedValueException
-     *  if any value in {@code values}
-     *  has <code>{@link IonValue#getContainer()} != null</code>.
-     * @throws NullPointerException
-     *   if any value in {@code values} is null.
-     * @throws IllegalArgumentException
-     *   if any value in {@code values} is an {@link IonDatagram}.
-     *
-     * @deprecated This method can be invoked
-     *  (accidentally and incorrectly) with an {@link IonSequence}!
-     *  Use either {@link #newSexp(IonValue...)}
-     *  or {@link #newSexp(IonValue...) newSexp()}{@link
-     *  IonSequence#addAll(Collection) .addAll(Collection)}.
-     */
-    @Deprecated
-    public IonSexp newSexp(Collection<? extends IonValue> values)
-        throws ContainedValueException, NullPointerException;
-
-=======
->>>>>>> 60f88ba8
     /**
      * Constructs a new {@code sexp} with the given child.
      * <p>
