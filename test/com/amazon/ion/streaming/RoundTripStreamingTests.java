--- conflicted
+++ resolved
@@ -2,27 +2,14 @@
 
 package com.amazon.ion.streaming;
 
-<<<<<<< HEAD
-import com.amazon.ion.DirectoryTestSuite;
-import com.amazon.ion.FileTestCase;
-=======
 import static com.amazon.ion.TestUtils.testdataFiles;
 
 import com.amazon.ion.IonBinaryWriter;
->>>>>>> 37b0bb82
 import com.amazon.ion.IonDatagram;
 import com.amazon.ion.IonLoader;
 import com.amazon.ion.IonReader;
 import com.amazon.ion.IonTestCase;
 import com.amazon.ion.IonValue;
-<<<<<<< HEAD
-import com.amazon.ion.impl.IonBinaryWriterImpl;
-import com.amazon.ion.impl.IonTextWriter;
-import com.amazon.ion.impl.IonTreeWriter;
-import com.amazon.ion.util.Equivalence;
-import com.amazon.ion.util.Printer;
-import java.io.BufferedInputStream;
-=======
 import com.amazon.ion.IonWriter;
 import com.amazon.ion.TestUtils;
 import com.amazon.ion.impl.IonImplUtils;
@@ -31,7 +18,6 @@
 import com.amazon.ion.util.Equivalence;
 import com.amazon.ion.util.Printer;
 import java.io.ByteArrayOutputStream;
->>>>>>> 37b0bb82
 import java.io.File;
 import java.io.IOException;
 import java.util.Iterator;
@@ -137,19 +123,6 @@
         return text;
     }
 
-<<<<<<< HEAD
-        private byte[] makeText(byte[] buffer, boolean prettyPrint)
-        throws IOException
-        {
-            IonReader in = makeIterator(buffer);
-            IonTextWriter tw = new IonTextWriter(prettyPrint);
-
-            tw.writeValues(in);
-            byte[] buf = tw.getBytes(); // this is utf-8
-
-            return buf;
-        }
-=======
 
     private byte[] makeBinary(byte[] buffer)
     throws IOException
@@ -159,7 +132,6 @@
 
         bw.writeValues(in);
         byte[] buf = bw.getBytes(); // this is binary
->>>>>>> 37b0bb82
 
         return buf;
     }
@@ -176,16 +148,8 @@
         IonDatagram dg = system().newDatagram();
         IonWriter tw = system().newTreeSystemWriter(dg);
 
-<<<<<<< HEAD
-        private byte[] makeBinary(byte[] buffer)
-        throws IOException
-        {
-            IonReader in = makeIterator(buffer);
-            IonBinaryWriterImpl bw = system().newBinaryWriter();
-=======
         tw.writeValues(in);
         //IonValue v = tw.getContentAsIonValue();
->>>>>>> 37b0bb82
 
         return dg;
     }
@@ -231,15 +195,6 @@
 
         void compareResults(roundTripBufferResults other, IonLoader loader)
         {
-<<<<<<< HEAD
-            IonReader in = makeIterator(buffer);
-            IonTreeWriter tw = new IonTreeWriter(mySystem);
-
-            tw.writeValues(in);
-            IonValue v = tw.getContentAsIonValue();
-
-            return (IonDatagram)v;
-=======
             String vs = this.title + " vs " + other.title;
             assertEquals("string: " + vs, this.string, other.string);
             compareBuffers("utf8: " + vs, this.utf8_buf, other.utf8_buf);
@@ -261,7 +216,6 @@
             //  boolean bytes_are_equal = (buf1[ii] == buf2[ii]);
             //  assertTrue(title + " byte at "+ii, bytes_are_equal);
             // }
->>>>>>> 37b0bb82
         }
 
         void compareStringAsTree(String title, roundTripBufferResults other, IonLoader loader) {
@@ -274,42 +228,10 @@
             if (dg1 == null || dg2 == null) {
                 assertTrue("if one datagram is null both must be null in "+title, dg1 == dg2);
             }
-<<<<<<< HEAD
-            String      name;
-            String      title;
-            String      string;
-            byte[]      utf8_buf;
-            byte[]      utf8_pretty;
-            byte[]      binary;
-            IonDatagram ion;
-
-            void compareResultsPass1(roundTripBufferResults other, IonLoader loader)
-            {
-                String vs = this.title + " vs " + other.title;
-                //assertEquals("string: " + vs, this.string, other.string);
-                compareStringAsTree("string: " + vs, other, loader);
-                compareBuffers("utf8: " + vs, this.utf8_buf, other.utf8_buf);
-                // We don't compare raw utf8_pretty buffers, since we shouldn't
-                // care whether pretty-printing is byte-for-byte identical.
-                compareUTF8AsTree("utf8: " + vs, other, loader);
-                comparePrettyUTF8AsTree("pretty utf8: " + vs, other, loader);
-                compareBuffers("binary: " + vs, this.binary, other.binary);
-                compareBinaryAsTree("binary: " + vs, other, loader);
-
-                boolean datagrams_are_equal = Equivalence.ionEquals(this.ion, other.ion);
-                if (!datagrams_are_equal) {
-                    // Note: we're dumping this.binary, but that isn't what's
-                    // actually in the datagram.  So it could be misleading.
-                    dump_datagrams(other);
-                    datagrams_are_equal = Equivalence.ionEquals(this.ion, other.ion);
-                }
-                assertTrue("datagram: " + vs, Equivalence.ionEquals(this.ion, other.ion));
-=======
             boolean datagrams_are_equal = Equivalence.ionEquals(dg1, dg2);
             if (!datagrams_are_equal) {
                 // For breakpointing and better error indication.
                 assertIonEquals(dg1, dg2);
->>>>>>> 37b0bb82
             }
 
             assertTrue("resulting datagrams should be the same in "+title, datagrams_are_equal);
@@ -434,48 +356,12 @@
         // load() takes ownership of the buffer
         IonDatagram inputDatagram = loader().load(testBuffer.clone());
 
-<<<<<<< HEAD
-        roundTripBufferResults roundTripBuffer(String pass, byte[] testBuffer)
-        throws IOException
-        {
-            roundTripBufferResults stream =
-                new roundTripBufferResults(pass + " stream");
-            roundTripBufferResults tree =
-                new roundTripBufferResults(pass + " tree");
-
-            stream.name = this.getName() + " (as stream)";
-            tree.name = this.getName() + " (as IonValue)";
-
-            // load() takes ownership of the buffer
-            IonDatagram inputDatagram = loader().load(testBuffer.clone());
-
-            // Turn the DOM back into text...
-            tree.string     = makeString(inputDatagram);
-            tree.utf8_buf   = tree.string.getBytes("UTF-8");
-            tree.utf8_pretty = tree.string.getBytes("UTF-8"); // FIXME hack
-            tree.binary     = makeBinary(inputDatagram);
-            tree.ion        = inputDatagram;
-            checkBinaryHeader(tree.binary);
-
-            stream.utf8_buf = makeText(testBuffer, false);
-            stream.utf8_pretty = makeText(testBuffer, true);
-            stream.string   = makeString(testBuffer);
-            stream.binary   = makeBinary(testBuffer);
-            stream.ion      = makeTree(testBuffer);
-            checkBinaryHeader(stream.binary);
-
-            tree.compareResultsPass1(stream, myLoader);
-
-            return stream;
-        }
-=======
         stream.utf8_buf    = makeText(testBuffer, false);
         stream.utf8_pretty = makeText(testBuffer, true);
         stream.string      = makeString(testBuffer);
         stream.binary      = makeBinary(testBuffer);
         stream.ion         = makeTree(testBuffer);
         checkBinaryHeader(stream.binary);
->>>>>>> 37b0bb82
 
         // Turn the DOM back into text...
         tree.string        = makeString(inputDatagram);
@@ -490,21 +376,9 @@
         return stream;
     }
 
-<<<<<<< HEAD
-            roundTripBufferResults pass1 = roundTripBuffer("P1: buffer", myBuffer);
-            roundTripBufferResults pass2bin = roundTripBuffer("P2: binary",pass1.binary);
-            roundTripBufferResults pass2text = roundTripBuffer("P3: utf8", pass1.utf8_buf);
-            roundTripBufferResults pass2pretty = roundTripBuffer("P3: utf8", pass1.utf8_pretty);
-            if (pass2bin == pass2text && pass2pretty == pass2pretty) {
-                // mostly to force these to be used (pass2*)
-                throw new RuntimeException("boy this is odd");
-            }
-        }
-=======
     IonReader makeIterator(byte [] testBuffer) {
         IonReader inputIterator = system().newReader(testBuffer);
         return inputIterator;
->>>>>>> 37b0bb82
     }
 
 
