// Copyright (c) 2007-2011 Amazon.com, Inc.  All rights reserved.

package com.amazon.ion;

import com.amazon.ion.system.SimpleCatalog;
import java.util.Iterator;
import org.junit.Ignore;
import org.junit.Test;



public abstract class ContainerTestCase
    extends IonTestCase
{
    /**
     * Creates the null container relevant to subclass.
     */
    protected abstract IonContainer makeNull();

    protected abstract IonContainer makeEmpty();

    protected abstract void add(IonContainer container, IonValue child);

    /**
     * Creates Ion text, using given fragments of Ion text.
     */
    protected abstract String wrap(String... children);

    /**
     * Creates a container, using given fragments of Ion text.
     */
    protected abstract IonContainer wrapAndParse(String... children);

    /**
     * Creates a container holding given values.
     */
    protected abstract IonContainer wrap(IonValue... children);


    public void checkNullContainer(IonContainer value)
    {
        assertTrue(value.isNullValue());
        assertFalse(value.iterator().hasNext());
        assertEquals(0, value.size());

        try
        {
            value.remove(null);
            fail("Expected NullPointerException");
        }
        catch (NullPointerException e) { }

        // Remove from null container is no-op.
        assertFalse(value.remove(system().newNull()));

        try
        {
            value.isEmpty();
            fail("Expected NullValueException");
        }
        catch (NullValueException e) { }
    }


    @Test
    public void testNullMakeReadOnly()
    {
        IonContainer c = makeNull();
        if (c == null) return; // Hack for datagram

        c.makeReadOnly();
        assertTrue(c.isNullValue());
        assertTrue(c.isReadOnly());

        try
        {
            add(c, system().newNull());
            fail("expected exception");
        }
        catch (ReadOnlyValueException e) { }

        assertTrue(c.isNullValue());
        assertTrue(c.isReadOnly());
    }


    @Test
    public void testEmptyMakeReadOnly()
    {
        IonContainer c = makeEmpty();
        c.makeReadOnly();
        assertTrue(c.isEmpty());
        assertTrue(c.isReadOnly());

        try
        {
            add(c, system().newNull());
            fail("expected exception");
        }
        catch (ReadOnlyValueException e) { }

        assertTrue(c.isEmpty());
        assertTrue(c.isReadOnly());
    }


    @Test
    public void testNonEmptyMakeReadOnly()
    {
        IonSystem s = system();
        IonContainer c = wrap(s.newString("one"), s.newInt(2), s.newDecimal(3));
        c.makeReadOnly();
        assertEquals(3, c.size());
        assertTrue(c.isReadOnly());
        IonValue first = c.iterator().next();
        assertTrue(first.isReadOnly());

        try
        {
            add(c, system().newNull());
            fail("expected exception");
        }
        catch (ReadOnlyValueException e) { }

        try
        {
            c.remove(first);
            fail("expected exception");
        }
        catch (ReadOnlyValueException e) { }

        try
        {
            ((IonString)first).setValue("changed");
            fail("expected exception");
        }
        catch (ReadOnlyValueException e) { }

        assertEquals(3, c.size());
        assertTrue(c.isReadOnly());
    }


    /**
     * Clears a container and verifies that it is not a <code>null</code>
     * value, it is empty, its size is 0, and that it has no iterable
     * contained values.
     * @param container the container to test
     */
    public void testClearContainer(IonContainer container)
    {
        container.clear();
        assertFalse(container.isNullValue());
        assertTrue(container.isEmpty());
        assertEquals(container.size(), 0);
        assertFalse(container.iterator().hasNext());
    }

    /**
     * Using an iterator, remove a value in the container and verify
     * that the value no longer exists in the container.
     * @param container the container to test
     */
    public void testIteratorRemove(IonContainer container)
    {
        Iterator<IonValue> it = container.iterator();
        IonValue removedValue = it.next();
        int prevSize = container.size();
        it.remove();

        // make sure we removed something
        assertEquals(container.size(), prevSize - 1);
        assertNull(removedValue.getContainer());
        assertNull(removedValue.getFieldName());
        // TODO check that index is not set.

        // make sure the value we removed isn't there anymore
        it = container.iterator();
        while (it.hasNext())
        {
            IonValue value = it.next();
            assertNotSame(removedValue, value);
        }

        // Another call to remove should be no-op
        assertFalse(container.remove(removedValue));

        // TODO concurrency tests.  it.remove should throw after (eg) container.makeNull().
        // TODO test proper behavior of remove() when next() not called, or when remove() called twice.
        // (should throw IllegalStateException)
    }

<<<<<<< HEAD

=======
    @Test
>>>>>>> 37b0bb82
    public void testRemoveFromNull()
    {
        IonValue n = system().newNull();

        IonContainer c = wrap(n);
        assertTrue(c.remove(n));
        assertFalse(c.remove(n));
        assertTrue(c.isEmpty());

        if (c instanceof IonDatagram) return;

        c.makeNull();
        assertFalse(c.remove(n));
    }


    @Test
    public void testRemoveFromContainer()
    {
        IonValue n = system().newNull();
        assertFalse(n.removeFromContainer());

        IonValue m = system().newInt(2);
        IonContainer c = wrap(n, m);

        assertTrue(n.removeFromContainer());
        assertEquals(null, n.getContainer());
        assertEquals(null, n.getFieldName());

        assertEquals(1, c.size());
        assertSame(m, c.iterator().next());
        assertTrue(m.removeFromContainer());
        assertEquals(null, m.getContainer());
        assertEquals(null, m.getFieldName());
        assertEquals(0, c.size());
    }


    @Test
    public void testDetachHasDifferentSymtab()
    {
        String data = wrap("sym1", "[sym2]", "{f:sym3}", "a::3");

        IonDatagram dg = loader().load(data);

        // Don't test this for datagram, which has different symtab behavior.
        if (dg.get(0).getType() == IonType.SYMBOL) return;

// FIXME: this forces the local symbol tables to be created
Iterator<IonValue> it = dg.systemIterator();
it.next();

        IonContainer list = (IonContainer) dg.get(0);
        if (list instanceof IonDatagram) return;

        SymbolTable topSymtab = list.getSymbolTable();
        assertNotNull(topSymtab);

        {
            IonValue child = list.iterator().next();
            assertSame(topSymtab, child.getSymbolTable());

            list.remove(child);
            assertEquals("sym1", child.toString());
            assertNotSame(topSymtab, child.getSymbolTable());
        }
        {
            IonList child = (IonList) list.iterator().next();
            assertSame(topSymtab, child.getSymbolTable());

            list.remove(child);
            assertEquals("[sym2]", child.toString());
            assertNotSame(topSymtab, child.getSymbolTable());
            assertNotSame(topSymtab, child.get(0).getSymbolTable());
        }
        {
            IonStruct child = (IonStruct) list.iterator().next();
            assertSame(topSymtab, child.getSymbolTable());

            list.remove(child);
            assertEquals("{f:sym3}", child.toString());
            assertNotSame(topSymtab, child.getSymbolTable());
            assertNotSame(topSymtab, child.get("f").getSymbolTable());
        }
        {
            IonValue child = list.iterator().next();
            assertSame(topSymtab, child.getSymbolTable());

            list.remove(child);
            assertEquals("a::3", child.toString());
            assertNotSame(topSymtab, child.getSymbolTable());
        }
    }


    /**
     * Isolates issue ION-25.
     */
    @Test
    public void testUnmaterializedInsert()
    {
        IonContainer c = wrapAndParse((String[])null);
        IonValue v = system().singleValue("1");
        add(c, v);
    }


    @Test
    public void testAddingReadOnlyChild()
    {
        IonContainer c = makeEmpty();

        IonNull n = system().newNull();
        n.makeReadOnly();
        assertEquals(null, n.getContainer());

        try
        {
            add(c, n);
            fail("expected exception");
        }
        catch (ReadOnlyValueException e) { }

        assertEquals(null, n.getContainer());
        assertTrue(c.isEmpty());
    }


    @Test
    public void testRemovingReadOnlyChild()
    {
        IonContainer c = makeEmpty();

        IonNull n = system().newNull();
        add(c, n);

        n.makeReadOnly();

        try
        {
            c.remove(n);
            fail("expected exception");
        }
        catch (ReadOnlyValueException e) { }

        assertSame(c, n.getContainer());
        assertSame(n, c.iterator().next());
    }
<<<<<<< HEAD
=======

    /** TODO ION-117 */
    @Test @Ignore
    public void testSelfContainment()
    {
        IonContainer c = makeEmpty();
        try {
            add(c, c);
            fail("expected exception");
        }
        catch (IonException e) { }
    }

    @Test
    public void testDeepMaterializeReadOnlyContainer()
    {
        IonContainer c = makeEmpty();
        IonSymbol child = system().newSymbol("s"); // Symbol hits more code
        add(c, child);
        c.makeReadOnly();
        c.deepMaterialize();
    }

    @Test
    public void testCloneOfReadOnlyContainer()
    {
        IonContainer c = makeEmpty();
        IonSymbol child = system().newSymbol("s"); // Symbol hits more code
        add(c, child);
        c.makeReadOnly();

        checkClones(c, child);
    }

    @Test
    public void testCloneOfReadOnlyChild()
    {
        IonContainer c = makeEmpty();
        IonSymbol child = system().newSymbol("s"); // Symbol hits more code
        add(c, child);
        child.makeReadOnly();

        checkClones(c, child);
    }

    private void checkClones(IonContainer c, IonSymbol child)
    {
        IonContainer clone = c.clone();
        checkClone(c, child, clone);

        clone = system().clone(c); // clone w/ same system
        checkClone(c, child, clone);

        clone = system(new SimpleCatalog()).clone(c); // clone w/ other system
        checkClone(c, child, clone);
    }

    private void checkClone(IonContainer c, IonSymbol child, IonContainer clone)
    {
        assertEquals(c, clone);
        assertFalse("clone should not be read-only", clone.isReadOnly());

        IonValue childClone = clone.iterator().next();
        assertEquals(child, childClone);
        assertFalse("clone should not be read-only", childClone.isReadOnly());
    }
>>>>>>> 37b0bb82
}<|MERGE_RESOLUTION|>--- conflicted
+++ resolved
@@ -190,11 +190,7 @@
         // (should throw IllegalStateException)
     }
 
-<<<<<<< HEAD
-
-=======
-    @Test
->>>>>>> 37b0bb82
+    @Test
     public void testRemoveFromNull()
     {
         IonValue n = system().newNull();
@@ -343,8 +339,6 @@
         assertSame(c, n.getContainer());
         assertSame(n, c.iterator().next());
     }
-<<<<<<< HEAD
-=======
 
     /** TODO ION-117 */
     @Test @Ignore
@@ -411,5 +405,4 @@
         assertEquals(child, childClone);
         assertFalse("clone should not be read-only", childClone.isReadOnly());
     }
->>>>>>> 37b0bb82
 }