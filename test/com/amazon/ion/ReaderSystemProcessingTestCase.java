--- conflicted
+++ resolved
@@ -2,13 +2,6 @@
 
 package com.amazon.ion;
 
-<<<<<<< HEAD
-import com.amazon.ion.impl.IonBinaryReader;
-import com.amazon.ion.impl.IonImplUtils;
-import com.amazon.ion.impl.IonTextReaderImpl;
-import com.amazon.ion.impl.TreeReaderTest;
-import java.util.NoSuchElementException;
-=======
 import static com.amazon.ion.SymbolTable.UNKNOWN_SYMBOL_ID;
 import static com.amazon.ion.impl.IonImplUtils.EMPTY_INT_ARRAY;
 import static com.amazon.ion.impl.IonImplUtils.EMPTY_STRING_ARRAY;
@@ -17,7 +10,6 @@
 import java.util.Date;
 import org.junit.Assert;
 import org.junit.Test;
->>>>>>> 37b0bb82
 
 
 /**
@@ -133,6 +125,9 @@
     {
         assertSame(IonType.SYMBOL, myReader.getType());
         assertEquals(expected, myReader.stringValue());
+        // we don't really care what this returns, but it forces
+        // any symbol table processing to occur, if necessary
+        myReader.getSymbolId();
     }
 
     @Override
@@ -140,14 +135,7 @@
         throws Exception
     {
         assertSame(IonType.SYMBOL, myReader.getType());
-        assertEquals(expected, myReader.stringValue());
-
-<<<<<<< HEAD
-        // FIXME this is a bug in binary reader
-        if (!(myReader instanceof IonBinaryReader)) {
-            assertEquals(expectedSid, myReader.getSymbolId());
-        }
-=======
+
         // we'll use this to make sure we did check something here
         boolean was_checked = false;
 
@@ -174,7 +162,6 @@
         // finally we make sure we checked at least one of the
         // two representations (symbol text or symbol id)
         assertTrue("Didn't check symbol text or id", was_checked);
->>>>>>> 37b0bb82
     }
 
 
@@ -196,8 +183,8 @@
         assertEquals("next() at eof", null, myReader.next());
 
         if (!IonImplUtils.READER_HASNEXT_REMOVED) {
-            assertFalse("not at eof", myReader.hasNext());
-        }
+        assertFalse("not at eof", myReader.hasNext());
+    }
 
         assertEquals("next() at eof", null, myReader.next());
     }
@@ -228,6 +215,8 @@
     public void testNextAtEnd()
         throws Exception
     {
+        startTestCheckpoint("testNextAtEnd"); // uses simple constants since the number just has to be unique for matching on the break point
+
         String text = "[]";
         startIteration(text);
         myReader.next();
@@ -252,47 +241,26 @@
     public void testIsInStruct()
         throws Exception
     {
-<<<<<<< HEAD
-        String text = "{}";
-=======
         startTestCheckpoint("testIsInStruct"); // uses simple constants since the number just has to be unique for matching on the break point
 
         String text = "{f:[]}";
->>>>>>> 37b0bb82
         startIteration(text);
         assertFalse(myReader.isInStruct());
         assertEquals(0, myReader.getDepth());
 
         assertTrue(myReader.hasNext());
-<<<<<<< HEAD
-
-        if (!(myReader instanceof IonTextReaderImpl)) { // FIXME text reader is broken
-            assertFalse(myReader.isInStruct());
-        }
+        assertFalse(myReader.isInStruct());
+        assertEquals(0, myReader.getDepth());
 
         assertEquals(IonType.STRUCT, myReader.next());
-        assertEquals(0, myReader.getDepth());
-        if (!(myReader instanceof IonTextReaderImpl)) { // FIXME text reader is broken
-            assertFalse(myReader.isInStruct());
-        }
-=======
-        assertFalse(myReader.isInStruct());
-        assertEquals(0, myReader.getDepth());
-
-        assertEquals(IonType.STRUCT, myReader.next());
-        assertFalse(myReader.isInStruct());
-        assertEquals(0, myReader.getDepth());
->>>>>>> 37b0bb82
+        assertFalse(myReader.isInStruct());
+        assertEquals(0, myReader.getDepth());
 
         myReader.stepIn();
         {
             assertTrue(myReader.isInStruct());
             assertEquals(1, myReader.getDepth());
 
-<<<<<<< HEAD
-        assertFalse(myReader.hasNext());
-        assertTrue(myReader.isInStruct());
-=======
             assertTrue(myReader.hasNext());    // List is coming up
             assertTrue(myReader.isInStruct()); // but we're still at struct level
             assertEquals(1, myReader.getDepth());
@@ -314,7 +282,6 @@
                 assertEquals(2, myReader.getDepth());
             }
             myReader.stepOut();
->>>>>>> 37b0bb82
 
             assertFalse(myReader.hasNext());
             assertTrue(myReader.isInStruct());
@@ -325,24 +292,17 @@
             assertEquals(1, myReader.getDepth());
         }
         myReader.stepOut();
-<<<<<<< HEAD
-        if (!(myReader instanceof IonTextReaderImpl)) { // FIXME text reader is broken
-            assertFalse(myReader.isInStruct());
-        }
+
+        assertFalse(myReader.isInStruct());
+        assertEquals(0, myReader.getDepth());
+
         assertFalse(myReader.hasNext());
-=======
-
-        assertFalse(myReader.isInStruct());
-        assertEquals(0, myReader.getDepth());
-
-        assertFalse(myReader.hasNext());
         assertFalse(myReader.isInStruct());
         assertEquals(0, myReader.getDepth());
 
         assertEquals(null, myReader.next());
         assertFalse(myReader.isInStruct());
         assertEquals(0, myReader.getDepth());
->>>>>>> 37b0bb82
     }
 
 
@@ -351,6 +311,8 @@
     public void testHasNextLeavesCurrentData()
         throws Exception
     {
+        startTestCheckpoint("testHasNextLeavesCurrentData"); // uses simple constants since the number just has to be unique for matching on the break point
+
         String text = "hello 2";
         startIteration(text);
 
@@ -359,9 +321,13 @@
         assertEquals(IonType.SYMBOL, myReader.getType());
         assertTrue(myReader.hasNext());
 
-        if (!(myReader instanceof IonTextReaderImpl)) { // FIXME text reader is broken
-            assertEquals(IonType.SYMBOL, myReader.getType());
-        }
+        // FIXed ME text reader was broken, now fixed
+        // really the binary readers were returning the
+        // ion version marker which is a symbol and the
+        // first (0th) value in a datagram.
+        //if (!(myReader instanceof IonTextReaderImpl)) {
+        //    assertEquals(IonType.SYMBOL, myReader.getType());
+        //}
         assertEquals(IonType.INT, myReader.next());
     }
 
@@ -371,23 +337,20 @@
     public void testDeepNesting()
         throws Exception
     {
+        startTestCheckpoint("testDeepNesting"); // uses simple constants since the number just has to be unique for matching on the break point
+
         String text =
             "A::{data:B::{items:[C::{itemPromos:[D::{f4:['''12.5''']}]}]}}";
         startIteration(text);
 
         IonReader reader = myReader;
-<<<<<<< HEAD
-        reader.hasNext();
-        reader.next();
-=======
 //        reader.hasNext();
         IonType ts = reader.next();
         assertEquals(IonType.STRUCT, ts);
->>>>>>> 37b0bb82
         assertEquals("A", reader.getTypeAnnotations()[0]);
         reader.stepIn();
         {
-            reader.hasNext();
+//            reader.hasNext();
             reader.next();
             assertEquals("B", reader.getTypeAnnotations()[0]);
             reader.stepIn();
@@ -413,36 +376,6 @@
                                     reader.next();
                                     assertEquals("12.5", reader.stringValue());
                                     assertFalse(reader.hasNext());
-<<<<<<< HEAD
-                                }
-                                reader.stepOut();
-                                assertFalse(reader.hasNext());
-                            }
-                            reader.stepOut();
-                            boolean hasNext3 = reader.hasNext(); // FIXME this returns true, should return false (Text version does this correctly)
-//                            assertFalse(reader.hasNext()); // TODO uncomment
-                            try {
-                                reader.next();
-//                                fail("expected exception"); // TODO uncomment
-                            }
-                            catch (NoSuchElementException e) { }
-                            assertFalse(reader.hasNext());
-                        }
-                        reader.stepOut(); // FIXME fails here...
-                        assertFalse(reader.hasNext());
-                    }
-                    reader.stepOut(); //
-                    assertFalse(reader.hasNext());
-                }
-                reader.stepOut();
-                assertFalse(reader.hasNext());
-            }
-            reader.stepOut();
-            assertFalse(reader.hasNext());
-        }
-        reader.stepOut();
-        assertFalse(reader.hasNext());
-=======
                                     assertNull(reader.next());
                                 }
                                 reader.stepOut();
@@ -474,7 +407,6 @@
         reader.stepOut();
         assertFalse(reader.hasNext());
         assertNull(reader.next());
->>>>>>> 37b0bb82
         assertEquals(0, reader.getDepth());
         try {
             reader.stepOut();
